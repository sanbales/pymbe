name: pymbe

#
# Set the 'icon' key to give your project an icon
#
icon:

description: |
  A pythonic Model-based Engineering analysis framework based on SysML v2.

#
# In the commands section, list your runnable scripts, notebooks, and other code.
# Use `anaconda-project add-command` to add commands.
#
commands:
  lab:
    description: launch lab
    env_spec: developer
    unix: &lab jupyter lab --no-browser --debug
    windows: *lab
  setup:
    description: setup development environment
    env_spec: developer
    unix: |
      git submodule update --init
      pip install git+https://github.com/Systems-Modeling/SysML-v2-API-Python-Client.git --no-dependencies
      pip install -e . --no-dependencies
    windows: ^
      git submodule update --init &
      pip install git+https://github.com/Systems-Modeling/SysML-v2-API-Python-Client.git --no-dependencies &
      pip install -e . --no-dependencies
  lint:
    description: lint the code
    env_spec: developer
    unix: |
      isort .
      black src/
    windows: python isort . & python black .
  package:
    description: make a source distribution
    env_spec: developer
    unix: python setup.py sdist
    windows: python setup.py sdist
  test:
    description: run the tests
    env_spec: developer
    unix: py.test
    windows: py.test
  notebooks/Tutorial.ipynb:
    env_spec: user
    notebook: notebooks/Tutorial.ipynb

#
# In the variables section, list any environment variables your code depends on.
# Use `anaconda-project add-variable` to add variables.
#
variables: {}

#
# In the services section, list any services that should be
# available before your code runs.
# Use `anaconda-project add-service` to add services.
#
services: {}

#
# In the downloads section, list any URLs to download to local files
# before your code runs.
# Use `anaconda-project add-download` to add downloads.
#
downloads: {}

#
# In the packages section, list any packages that must be installed
# before your code runs.
# Use `anaconda-project add-packages` to add packages.
#
packages: []

#
# In the channels section, list any Conda channel URLs to be searched
# for packages.
#
# For example,
#
# channels:
#    - mychannel
#
channels:
- conda-forge
- nodefaults 

#
# In the platforms section, list platforms the project should work on
# Examples: "linux-64", "osx-64", "win-64"
# Use `anaconda-project add-platforms` to add platforms.
#
platforms:
- linux-64
- osx-64
- win-64

#
# You can define multiple, named environment specs.
# Each inherits any global packages or channels,
# but can have its own unique ones also.
# Use `anaconda-project add-env-spec` to add environment specs.
#
env_specs:
  user:
    description: The environment for running the notebooks
    packages:
<<<<<<< HEAD
    - openmdao >=3.0
    - tabulate
    - ipyelk >=1.0,<2.0
    - ipytree >=0.2.1,<1.0
=======
    - ipyelk >=1.0,<2
    - ipytree >=0.2.1,<1
>>>>>>> 51a338ba
    - jupyterlab >=3.0,<4
    - matplotlib
    - networkx >=2.0,<3
    - notebook
    - numpy
    - openmdao >=3.0,<4
    - pyld
    - rdflib
    - rdflib-jsonld
    - ruamel.yaml
    - wxyz_lab
  developer:
    description: The environment for developing pymbe
    inherit_from: user
    packages:
    - black
    - coverage
    - git
    - isort
    - pip
    - pytest
    - pytest-asyncio
    - pytest-cov
    - pytest-html
    - pytest-xdist
    - wheel<|MERGE_RESOLUTION|>--- conflicted
+++ resolved
@@ -25,10 +25,8 @@
       git submodule update --init
       pip install git+https://github.com/Systems-Modeling/SysML-v2-API-Python-Client.git --no-dependencies
       pip install -e . --no-dependencies
-    windows: ^
-      git submodule update --init &
-      pip install git+https://github.com/Systems-Modeling/SysML-v2-API-Python-Client.git --no-dependencies &
-      pip install -e . --no-dependencies
+    windows: |
+      git submodule update --init & pip install git+https://github.com/Systems-Modeling/SysML-v2-API-Python-Client.git --no-dependencies & pip install -e . --no-dependencies
   lint:
     description: lint the code
     env_spec: developer
@@ -110,15 +108,8 @@
   user:
     description: The environment for running the notebooks
     packages:
-<<<<<<< HEAD
-    - openmdao >=3.0
-    - tabulate
-    - ipyelk >=1.0,<2.0
-    - ipytree >=0.2.1,<1.0
-=======
     - ipyelk >=1.0,<2
     - ipytree >=0.2.1,<1
->>>>>>> 51a338ba
     - jupyterlab >=3.0,<4
     - matplotlib
     - networkx >=2.0,<3
@@ -129,10 +120,12 @@
     - rdflib
     - rdflib-jsonld
     - ruamel.yaml
+    - tabulate
     - wxyz_lab
   developer:
     description: The environment for developing pymbe
-    inherit_from: user
+    inherit_from:
+    - user
     packages:
     - black
     - coverage
