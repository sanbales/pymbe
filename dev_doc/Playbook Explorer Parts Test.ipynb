--- conflicted
+++ resolved
@@ -475,8 +475,6 @@
    "source": [
     "m0_interpretation[lpg.model.elements[connect_use_id].connectorEnd[1]._id]"
    ]
-<<<<<<< HEAD
-=======
   },
   {
    "cell_type": "code",
@@ -485,7 +483,6 @@
    "metadata": {},
    "outputs": [],
    "source": []
->>>>>>> f2cca73d
   }
  ],
  "metadata": {
@@ -504,7 +501,7 @@
    "name": "python",
    "nbconvert_exporter": "python",
    "pygments_lexer": "ipython3",
-   "version": "3.9.6"
+   "version": "3.9.5"
   }
  },
  "nbformat": 4,
