from pymbe.interpretation.interp_playbooks import (
    build_expression_sequence_templates,
    build_sequence_templates,
    random_generator_phase_0_interpreting_edges,
)


def test_feature_sequence_templates1(kerbal_client, kerbal_lpg):
    seq_templates = build_sequence_templates(kerbal_lpg)

    assert len(seq_templates) == 39

    solid_booster_id = "818da4ef-ebf0-409d-873f-77beacbae681"
    boosters_id = "a75c2967-b3ef-4434-8c0f-5f708b96711c"
    liquid_stage_id = "6c18b7a9-8bf9-49ff-87c5-a53dd73aeb58"
    engines_id = "48e94e73-52ad-44df-8005-8fa6225176d8"
    tanks_id = "ae3db8b5-6d8e-4ac4-af46-9f37ad0fd988"
    krp_mass_id = "f0403f3c-b5b8-4d2e-814b-bbe7cff60d3f"

    print(seq_templates)

    assert [
        "62fc7eb7-0637-4201-add7-4d2758980d2f",
        "442722b5-8d08-46e4-ad5f-e6e2dd28d6f6",
        "3a609e5a-3e6f-4eb4-97ff-5a32b23122bf",
        "7f5e38cb-6647-482d-b8fe-5c266d73ab42"] in seq_templates

    assert(any([krp_mass_id in seq for seq in seq_templates]))

    for seq in seq_templates:
        if solid_booster_id in seq:
            assert boosters_id in seq
        if liquid_stage_id in seq:
            assert (engines_id in seq or tanks_id in seq)
            if engines_id in seq:
                assert seq.index(liquid_stage_id) < seq.index(engines_id)
            elif tanks_id in seq:
                assert seq.index(liquid_stage_id) < seq.index(tanks_id)


def test_feature_sequence_templates2(kerbal_lpg):
    seq_templates = build_sequence_templates(kerbal_lpg)

    coupler_usage_id = '3a609e5a-3e6f-4eb4-97ff-5a32b23122bf'
    rocket_id = '62fc7eb7-0637-4201-add7-4d2758980d2f'
    stages_feat = '442722b5-8d08-46e4-ad5f-e6e2dd28d6f6'
    sep_force_id = '7f5e38cb-6647-482d-b8fe-5c266d73ab42'

    print(seq_templates)

    assert [
        rocket_id,
        stages_feat,
        coupler_usage_id,
        sep_force_id] in seq_templates


def test_feature_sequence_templates3(kerbal_lpg):
    seq_templates = build_sequence_templates(kerbal_lpg)

    coupler_usage_id = '3a609e5a-3e6f-4eb4-97ff-5a32b23122bf'
    rocket_id = '62fc7eb7-0637-4201-add7-4d2758980d2f'
    sep_force_id = '7f5e38cb-6647-482d-b8fe-5c266d73ab42'

    print(seq_templates)

    assert [
        rocket_id,
        coupler_usage_id,
        sep_force_id] not in seq_templates


def test_feature_sequence_templates4(simple_parts_lpg):
    seq_templates = build_sequence_templates(simple_parts_lpg)
<<<<<<< HEAD
    power_group_id = 'eb96afae-0f09-4912-861e-705bb33a4202'
    power_user_part_id = '648fd9b3-2a6e-40e8-b3e9-b8ebb407ce07'
    power_in_port_id = '7328c370-26d7-40e4-9a36-c88ef76c7d30'
=======

    power_group_id = '009a03de-7718-47c4-99c1-5c80234536bf'
    power_user_part_id = '3f314dcb-4426-48ae-a21e-cac3dbf9deff'
    power_in_port_id = '6717616c-47ee-4fed-bf7d-e4e98c929fac'
>>>>>>> 11ccc217

    print(seq_templates)

    assert [
        power_group_id,
        power_user_part_id,
        power_in_port_id] in seq_templates


def test_expression_sequence_templates(kerbal_lpg):
    fts_full_mass = "004a1b5f-4bfc-4460-9f38-1e7b4caba6e5"
    ft200_full_mass = "1e5a0ed7-8b41-4ab4-a433-8f7eedd75833"
    ft100_full_mass = "a57b423b-5c0c-4057-be6b-689abcb536b2"
    liquid_stage_full_mass = "7beafac8-c1c1-4b1b-ae21-d3c9a733531c"
    top_plus = "b51bb349-e210-4be8-be64-e749ea4e563b"
    tank_mass_sum_1 = "700d97d1-410a-459c-ad09-8792c27e2803"
    collect_1 = "d6644a0a-6eef-49c1-a770-60886073554c"
    collect_1_result = "31f8c4bd-9700-4bc3-9970-3eb5451f0203"
    full_mass_dot = "ad0bff53-eebe-4446-a8df-4db0b7187707"
    fre_1 = "2665fb1b-1f12-4f13-a977-0f060915773e"
    fre_1_result = "6cfb516b-6045-454e-a521-83b747acef7e"

    random_generator_phase_0_interpreting_edges(kerbal_lpg)

    expr_sequences = build_expression_sequence_templates(lpg=kerbal_lpg)
    top_plus_paths = 0
    direct_literals = 0

    fre_result_found = False

    # big roll-up
    for seq in expr_sequences:
        if top_plus in seq:
            top_plus_paths += 1
        if fre_1_result in seq:
            fre_result_found = True

    # individual literal expression value assignments
    for seq in expr_sequences:
        if "Literal" in kerbal_lpg.nodes[seq[0]]["@type"]:
            direct_literals += 1
            assert len(seq) == 2
        # each sequence should end with the result
        assert kerbal_lpg.nodes[seq[len(seq) - 1]]["@type"] == "Feature"

    assert top_plus_paths == 17
    assert direct_literals == 26
    assert len(expr_sequences) == 43

    assert fre_result_found<|MERGE_RESOLUTION|>--- conflicted
+++ resolved
@@ -72,16 +72,10 @@
 
 def test_feature_sequence_templates4(simple_parts_lpg):
     seq_templates = build_sequence_templates(simple_parts_lpg)
-<<<<<<< HEAD
-    power_group_id = 'eb96afae-0f09-4912-861e-705bb33a4202'
-    power_user_part_id = '648fd9b3-2a6e-40e8-b3e9-b8ebb407ce07'
-    power_in_port_id = '7328c370-26d7-40e4-9a36-c88ef76c7d30'
-=======
 
     power_group_id = '009a03de-7718-47c4-99c1-5c80234536bf'
     power_user_part_id = '3f314dcb-4426-48ae-a21e-cac3dbf9deff'
     power_in_port_id = '6717616c-47ee-4fed-bf7d-e4e98c929fac'
->>>>>>> 11ccc217
 
     print(seq_templates)
 
