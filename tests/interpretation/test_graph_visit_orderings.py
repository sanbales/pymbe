from pymbe.interpretation.interp_playbooks import (
    build_expression_sequence_templates,
    build_sequence_templates,
    random_generator_phase_0_interpreting_edges,
)


def test_feature_sequence_templates1(kerbal_client, kerbal_lpg):
    seq_templates = build_sequence_templates(kerbal_lpg)

    assert len(seq_templates) == 39

    solid_booster_id = "818da4ef-ebf0-409d-873f-77beacbae681"
    boosters_id = "a75c2967-b3ef-4434-8c0f-5f708b96711c"
    liquid_stage_id = "6c18b7a9-8bf9-49ff-87c5-a53dd73aeb58"
    engines_id = "48e94e73-52ad-44df-8005-8fa6225176d8"
    tanks_id = "ae3db8b5-6d8e-4ac4-af46-9f37ad0fd988"
    krp_mass_id = "f0403f3c-b5b8-4d2e-814b-bbe7cff60d3f"

<<<<<<< HEAD
    ids_dict = {}
    all_elements = kerbal_client.elements_by_id
=======
    print(seq_templates)

    assert [
        "62fc7eb7-0637-4201-add7-4d2758980d2f",
        "442722b5-8d08-46e4-ad5f-e6e2dd28d6f6",
        "3a609e5a-3e6f-4eb4-97ff-5a32b23122bf",
        "7f5e38cb-6647-482d-b8fe-5c266d73ab42"] in seq_templates
>>>>>>> a1b256e4

    assert(any([krp_mass_id in seq for seq in seq_templates]))

    for seq in seq_templates:
        if solid_booster_id in seq:
            assert boosters_id in seq
        if liquid_stage_id in seq:
            assert (engines_id in seq or tanks_id in seq)
            if engines_id in seq:
                assert seq.index(liquid_stage_id) < seq.index(engines_id)
            elif tanks_id in seq:
                assert seq.index(liquid_stage_id) < seq.index(tanks_id)


<<<<<<< HEAD
@pytest.fixture
def kerbal_lpg() -> SysML2LabeledPropertyGraph:
    new_lpg = SysML2LabeledPropertyGraph()
    client = kerbal_model_loaded_client()
    new_lpg.elements_by_id = client.elements_by_id
    return new_lpg
=======
def test_feature_sequence_templates2(kerbal_lpg):
    seq_templates = build_sequence_templates(kerbal_lpg)

    coupler_usage_id = '3a609e5a-3e6f-4eb4-97ff-5a32b23122bf'
    rocket_id = '62fc7eb7-0637-4201-add7-4d2758980d2f'
    stages_feat = '442722b5-8d08-46e4-ad5f-e6e2dd28d6f6'
    sep_force_id = '7f5e38cb-6647-482d-b8fe-5c266d73ab42'

    print(seq_templates)
>>>>>>> a1b256e4

    assert [
        rocket_id,
        stages_feat,
        coupler_usage_id,
        sep_force_id] in seq_templates

<<<<<<< HEAD
def test_feature_sequence_templates(kerbal_lpg):
=======
>>>>>>> a1b256e4

def test_feature_sequence_templates3(kerbal_lpg):
    seq_templates = build_sequence_templates(kerbal_lpg)

    coupler_usage_id = '3a609e5a-3e6f-4eb4-97ff-5a32b23122bf'
    rocket_id = '62fc7eb7-0637-4201-add7-4d2758980d2f'
    sep_force_id = '7f5e38cb-6647-482d-b8fe-5c266d73ab42'

    print(seq_templates)

    assert [
        rocket_id,
        coupler_usage_id,
        sep_force_id] not in seq_templates


def test_feature_sequence_templates4(simple_parts_lpg):
    seq_templates = build_sequence_templates(simple_parts_lpg)

<<<<<<< HEAD
def test_expression_sequence_templates(kerbal_lpg):
=======
    power_group_id = 'eb96afae-0f09-4912-861e-705bb33a4202'
    power_user_part_id = '648fd9b3-2a6e-40e8-b3e9-b8ebb407ce07'
    power_in_port_id = '7328c370-26d7-40e4-9a36-c88ef76c7d30'
>>>>>>> a1b256e4

    print(seq_templates)

<<<<<<< HEAD
=======
    assert [
        power_group_id,
        power_user_part_id,
        power_in_port_id] in seq_templates


def test_expression_sequence_templates(kerbal_lpg):
    fts_full_mass = "004a1b5f-4bfc-4460-9f38-1e7b4caba6e5"
    ft200_full_mass = "1e5a0ed7-8b41-4ab4-a433-8f7eedd75833"
    ft100_full_mass = "a57b423b-5c0c-4057-be6b-689abcb536b2"
    liquid_stage_full_mass = "7beafac8-c1c1-4b1b-ae21-d3c9a733531c"
    top_plus = "b51bb349-e210-4be8-be64-e749ea4e563b"
    tank_mass_sum_1 = "700d97d1-410a-459c-ad09-8792c27e2803"
    collect_1 = "d6644a0a-6eef-49c1-a770-60886073554c"
    collect_1_result = "31f8c4bd-9700-4bc3-9970-3eb5451f0203"
    full_mass_dot = "ad0bff53-eebe-4446-a8df-4db0b7187707"
    fre_1 = "2665fb1b-1f12-4f13-a977-0f060915773e"
    fre_1_result = "6cfb516b-6045-454e-a521-83b747acef7e"

>>>>>>> a1b256e4
    random_generator_phase_0_interpreting_edges(kerbal_lpg)

    expr_sequences = build_expression_sequence_templates(lpg=kerbal_lpg)
    top_plus_paths = 0
    direct_literals = 0

    fre_result_found = False

    # big roll-up
    for seq in expr_sequences:
        if top_plus in seq:
            top_plus_paths += 1
        if fre_1_result in seq:
            fre_result_found = True

    # individual literal expression value assignments
    for seq in expr_sequences:
        if "Literal" in kerbal_lpg.nodes[seq[0]]["@type"]:
            direct_literals += 1
            assert len(seq) == 2
        # each sequence should end with the result
        assert kerbal_lpg.nodes[seq[len(seq) - 1]]["@type"] == "Feature"

    assert top_plus_paths == 17
    assert direct_literals == 26
    assert len(expr_sequences) == 43

    assert fre_result_found<|MERGE_RESOLUTION|>--- conflicted
+++ resolved
@@ -17,10 +17,6 @@
     tanks_id = "ae3db8b5-6d8e-4ac4-af46-9f37ad0fd988"
     krp_mass_id = "f0403f3c-b5b8-4d2e-814b-bbe7cff60d3f"
 
-<<<<<<< HEAD
-    ids_dict = {}
-    all_elements = kerbal_client.elements_by_id
-=======
     print(seq_templates)
 
     assert [
@@ -28,7 +24,6 @@
         "442722b5-8d08-46e4-ad5f-e6e2dd28d6f6",
         "3a609e5a-3e6f-4eb4-97ff-5a32b23122bf",
         "7f5e38cb-6647-482d-b8fe-5c266d73ab42"] in seq_templates
->>>>>>> a1b256e4
 
     assert(any([krp_mass_id in seq for seq in seq_templates]))
 
@@ -43,14 +38,6 @@
                 assert seq.index(liquid_stage_id) < seq.index(tanks_id)
 
 
-<<<<<<< HEAD
-@pytest.fixture
-def kerbal_lpg() -> SysML2LabeledPropertyGraph:
-    new_lpg = SysML2LabeledPropertyGraph()
-    client = kerbal_model_loaded_client()
-    new_lpg.elements_by_id = client.elements_by_id
-    return new_lpg
-=======
 def test_feature_sequence_templates2(kerbal_lpg):
     seq_templates = build_sequence_templates(kerbal_lpg)
 
@@ -60,7 +47,6 @@
     sep_force_id = '7f5e38cb-6647-482d-b8fe-5c266d73ab42'
 
     print(seq_templates)
->>>>>>> a1b256e4
 
     assert [
         rocket_id,
@@ -68,10 +54,6 @@
         coupler_usage_id,
         sep_force_id] in seq_templates
 
-<<<<<<< HEAD
-def test_feature_sequence_templates(kerbal_lpg):
-=======
->>>>>>> a1b256e4
 
 def test_feature_sequence_templates3(kerbal_lpg):
     seq_templates = build_sequence_templates(kerbal_lpg)
@@ -90,19 +72,12 @@
 
 def test_feature_sequence_templates4(simple_parts_lpg):
     seq_templates = build_sequence_templates(simple_parts_lpg)
-
-<<<<<<< HEAD
-def test_expression_sequence_templates(kerbal_lpg):
-=======
     power_group_id = 'eb96afae-0f09-4912-861e-705bb33a4202'
     power_user_part_id = '648fd9b3-2a6e-40e8-b3e9-b8ebb407ce07'
     power_in_port_id = '7328c370-26d7-40e4-9a36-c88ef76c7d30'
->>>>>>> a1b256e4
 
     print(seq_templates)
 
-<<<<<<< HEAD
-=======
     assert [
         power_group_id,
         power_user_part_id,
@@ -122,7 +97,6 @@
     fre_1 = "2665fb1b-1f12-4f13-a977-0f060915773e"
     fre_1_result = "6cfb516b-6045-454e-a521-83b747acef7e"
 
->>>>>>> a1b256e4
     random_generator_phase_0_interpreting_edges(kerbal_lpg)
 
     expr_sequences = build_expression_sequence_templates(lpg=kerbal_lpg)
