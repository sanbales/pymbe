<<<<<<< HEAD
import pytest

from pymbe.client import SysML2Client
from pymbe.graph.lpg import SysML2LabeledPropertyGraph
from pymbe.interpretation.interp_playbooks import (
    build_expression_sequence_templates,
    build_sequence_templates,
    random_generator_phase_0_interpreting_edges,
)

from ..data_loader import kerbal_model_loaded_client


# there must be a way to reuse from other modules ..
@pytest.fixture
def kerbal_client() -> SysML2Client:
    return kerbal_model_loaded_client()


@pytest.fixture()
def kerbal_ids_by_type(kerbal_client) -> dict:

    ids_dict = {}

    all_elements = kerbal_client.elements_by_id

    for ele_id, ele in all_elements.items():
        if ele["@type"] in ids_dict:
            ids_dict[ele["@type"]].append(ele_id)
        else:
            ids_dict.update({ele['@type']: [ele_id]})

    return ids_dict


@pytest.fixture
def kerbal_lpg() -> SysML2LabeledPropertyGraph:
    new_lpg = SysML2LabeledPropertyGraph()
    client = kerbal_model_loaded_client()

    new_lpg.update(client.elements_by_id, False)

    return new_lpg
=======
from tests.conftest import kerbal_model_loaded_client
from pymbe.interpretation.interp_playbooks import *
import pytest
>>>>>>> 289afb49


def test_feature_sequence_templates(kerbal_client, kerbal_lpg):

    seq_templates = build_sequence_templates(kerbal_lpg)

    assert len(seq_templates) == 39

    solid_booster_id = '818da4ef-ebf0-409d-873f-77beacbae681'
    boosters_id = 'a75c2967-b3ef-4434-8c0f-5f708b96711c'
    liquid_stage_id = '6c18b7a9-8bf9-49ff-87c5-a53dd73aeb58'
    engines_id = '48e94e73-52ad-44df-8005-8fa6225176d8'
    tanks_id = 'ae3db8b5-6d8e-4ac4-af46-9f37ad0fd988'
    krp_mass_id = 'f0403f3c-b5b8-4d2e-814b-bbe7cff60d3f'

    print(seq_templates)

    assert [
        '62fc7eb7-0637-4201-add7-4d2758980d2f',
        '442722b5-8d08-46e4-ad5f-e6e2dd28d6f6',
        '3a609e5a-3e6f-4eb4-97ff-5a32b23122bf',
        '7f5e38cb-6647-482d-b8fe-5c266d73ab42'] in seq_templates

    assert(any([krp_mass_id in seq for seq in seq_templates]))

    for seq in seq_templates:
        if solid_booster_id in seq:
            assert boosters_id in seq
        if liquid_stage_id in seq:
            assert (engines_id in seq or tanks_id in seq)
            if engines_id in seq:
                assert seq.index(liquid_stage_id) < seq.index(engines_id)
            elif tanks_id in seq:
                assert seq.index(liquid_stage_id) < seq.index(tanks_id)


def test_expression_sequence_templates(kerbal_client, kerbal_lpg):

    fts_full_mass = '004a1b5f-4bfc-4460-9f38-1e7b4caba6e5'
    ft200_full_mass = '1e5a0ed7-8b41-4ab4-a433-8f7eedd75833'
    ft100_full_mass = 'a57b423b-5c0c-4057-be6b-689abcb536b2'
    liquid_stage_full_mass = '7beafac8-c1c1-4b1b-ae21-d3c9a733531c'
    top_plus = 'b51bb349-e210-4be8-be64-e749ea4e563b'
    tank_mass_sum_1 = '700d97d1-410a-459c-ad09-8792c27e2803'
    collect_1 = 'd6644a0a-6eef-49c1-a770-60886073554c'
    collect_1_result = '31f8c4bd-9700-4bc3-9970-3eb5451f0203'
    full_mass_dot = 'ad0bff53-eebe-4446-a8df-4db0b7187707'
    fre_1 = '2665fb1b-1f12-4f13-a977-0f060915773e'
    fre_1_result = '6cfb516b-6045-454e-a521-83b747acef7e'

    random_generator_phase_0_interpreting_edges(kerbal_client, kerbal_lpg)

    expr_sequences = build_expression_sequence_templates(lpg=kerbal_lpg)
    top_plus_paths = 0
    direct_literals = 0

    fre_result_found = False

    # big roll-up
    for seq in expr_sequences:
        if top_plus in seq:
            top_plus_paths += 1
        if fre_1_result in seq:
            fre_result_found = True

    # individual literal expression value assignments
    for seq in expr_sequences:
        if 'Literal' in kerbal_lpg.nodes[seq[0]]['@type']:
            direct_literals += 1
            assert len(seq) == 2
        # each sequence should end with the result
        assert kerbal_lpg.nodes[seq[len(seq) - 1]]['@type'] == 'Feature'

    assert top_plus_paths == 17
    assert direct_literals == 26
    assert len(expr_sequences) == 43

    assert fre_result_found<|MERGE_RESOLUTION|>--- conflicted
+++ resolved
@@ -1,52 +1,8 @@
-<<<<<<< HEAD
-import pytest
-
-from pymbe.client import SysML2Client
-from pymbe.graph.lpg import SysML2LabeledPropertyGraph
 from pymbe.interpretation.interp_playbooks import (
     build_expression_sequence_templates,
     build_sequence_templates,
     random_generator_phase_0_interpreting_edges,
 )
-
-from ..data_loader import kerbal_model_loaded_client
-
-
-# there must be a way to reuse from other modules ..
-@pytest.fixture
-def kerbal_client() -> SysML2Client:
-    return kerbal_model_loaded_client()
-
-
-@pytest.fixture()
-def kerbal_ids_by_type(kerbal_client) -> dict:
-
-    ids_dict = {}
-
-    all_elements = kerbal_client.elements_by_id
-
-    for ele_id, ele in all_elements.items():
-        if ele["@type"] in ids_dict:
-            ids_dict[ele["@type"]].append(ele_id)
-        else:
-            ids_dict.update({ele['@type']: [ele_id]})
-
-    return ids_dict
-
-
-@pytest.fixture
-def kerbal_lpg() -> SysML2LabeledPropertyGraph:
-    new_lpg = SysML2LabeledPropertyGraph()
-    client = kerbal_model_loaded_client()
-
-    new_lpg.update(client.elements_by_id, False)
-
-    return new_lpg
-=======
-from tests.conftest import kerbal_model_loaded_client
-from pymbe.interpretation.interp_playbooks import *
-import pytest
->>>>>>> 289afb49
 
 
 def test_feature_sequence_templates(kerbal_client, kerbal_lpg):
@@ -55,20 +11,20 @@
 
     assert len(seq_templates) == 39
 
-    solid_booster_id = '818da4ef-ebf0-409d-873f-77beacbae681'
-    boosters_id = 'a75c2967-b3ef-4434-8c0f-5f708b96711c'
-    liquid_stage_id = '6c18b7a9-8bf9-49ff-87c5-a53dd73aeb58'
-    engines_id = '48e94e73-52ad-44df-8005-8fa6225176d8'
-    tanks_id = 'ae3db8b5-6d8e-4ac4-af46-9f37ad0fd988'
-    krp_mass_id = 'f0403f3c-b5b8-4d2e-814b-bbe7cff60d3f'
+    solid_booster_id = "818da4ef-ebf0-409d-873f-77beacbae681"
+    boosters_id = "a75c2967-b3ef-4434-8c0f-5f708b96711c"
+    liquid_stage_id = "6c18b7a9-8bf9-49ff-87c5-a53dd73aeb58"
+    engines_id = "48e94e73-52ad-44df-8005-8fa6225176d8"
+    tanks_id = "ae3db8b5-6d8e-4ac4-af46-9f37ad0fd988"
+    krp_mass_id = "f0403f3c-b5b8-4d2e-814b-bbe7cff60d3f"
 
     print(seq_templates)
 
     assert [
-        '62fc7eb7-0637-4201-add7-4d2758980d2f',
-        '442722b5-8d08-46e4-ad5f-e6e2dd28d6f6',
-        '3a609e5a-3e6f-4eb4-97ff-5a32b23122bf',
-        '7f5e38cb-6647-482d-b8fe-5c266d73ab42'] in seq_templates
+        "62fc7eb7-0637-4201-add7-4d2758980d2f",
+        "442722b5-8d08-46e4-ad5f-e6e2dd28d6f6",
+        "3a609e5a-3e6f-4eb4-97ff-5a32b23122bf",
+        "7f5e38cb-6647-482d-b8fe-5c266d73ab42"] in seq_templates
 
     assert(any([krp_mass_id in seq for seq in seq_templates]))
 
@@ -85,17 +41,17 @@
 
 def test_expression_sequence_templates(kerbal_client, kerbal_lpg):
 
-    fts_full_mass = '004a1b5f-4bfc-4460-9f38-1e7b4caba6e5'
-    ft200_full_mass = '1e5a0ed7-8b41-4ab4-a433-8f7eedd75833'
-    ft100_full_mass = 'a57b423b-5c0c-4057-be6b-689abcb536b2'
-    liquid_stage_full_mass = '7beafac8-c1c1-4b1b-ae21-d3c9a733531c'
-    top_plus = 'b51bb349-e210-4be8-be64-e749ea4e563b'
-    tank_mass_sum_1 = '700d97d1-410a-459c-ad09-8792c27e2803'
-    collect_1 = 'd6644a0a-6eef-49c1-a770-60886073554c'
-    collect_1_result = '31f8c4bd-9700-4bc3-9970-3eb5451f0203'
-    full_mass_dot = 'ad0bff53-eebe-4446-a8df-4db0b7187707'
-    fre_1 = '2665fb1b-1f12-4f13-a977-0f060915773e'
-    fre_1_result = '6cfb516b-6045-454e-a521-83b747acef7e'
+    fts_full_mass = "004a1b5f-4bfc-4460-9f38-1e7b4caba6e5"
+    ft200_full_mass = "1e5a0ed7-8b41-4ab4-a433-8f7eedd75833"
+    ft100_full_mass = "a57b423b-5c0c-4057-be6b-689abcb536b2"
+    liquid_stage_full_mass = "7beafac8-c1c1-4b1b-ae21-d3c9a733531c"
+    top_plus = "b51bb349-e210-4be8-be64-e749ea4e563b"
+    tank_mass_sum_1 = "700d97d1-410a-459c-ad09-8792c27e2803"
+    collect_1 = "d6644a0a-6eef-49c1-a770-60886073554c"
+    collect_1_result = "31f8c4bd-9700-4bc3-9970-3eb5451f0203"
+    full_mass_dot = "ad0bff53-eebe-4446-a8df-4db0b7187707"
+    fre_1 = "2665fb1b-1f12-4f13-a977-0f060915773e"
+    fre_1_result = "6cfb516b-6045-454e-a521-83b747acef7e"
 
     random_generator_phase_0_interpreting_edges(kerbal_client, kerbal_lpg)
 
@@ -114,11 +70,11 @@
 
     # individual literal expression value assignments
     for seq in expr_sequences:
-        if 'Literal' in kerbal_lpg.nodes[seq[0]]['@type']:
+        if "Literal" in kerbal_lpg.nodes[seq[0]]["@type"]:
             direct_literals += 1
             assert len(seq) == 2
         # each sequence should end with the result
-        assert kerbal_lpg.nodes[seq[len(seq) - 1]]['@type'] == 'Feature'
+        assert kerbal_lpg.nodes[seq[len(seq) - 1]]["@type"] == "Feature"
 
     assert top_plus_paths == 17
     assert direct_literals == 26
