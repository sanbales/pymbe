--- conflicted
+++ resolved
@@ -6,7 +6,6 @@
 
 
 def test_feature_sequence_templates1(kerbal_client, kerbal_lpg):
-
     seq_templates = build_sequence_templates(kerbal_lpg)
 
     assert len(seq_templates) == 39
@@ -39,11 +38,7 @@
                 assert seq.index(liquid_stage_id) < seq.index(tanks_id)
 
 
-<<<<<<< HEAD
-def test_expression_sequence_templates(kerbal_lpg):
-=======
-def test_feature_sequence_templates2(kerbal_client, kerbal_lpg):
-
+def test_feature_sequence_templates2(kerbal_lpg):
     seq_templates = build_sequence_templates(kerbal_lpg)
 
     coupler_usage_id = '3a609e5a-3e6f-4eb4-97ff-5a32b23122bf'
@@ -60,8 +55,7 @@
         sep_force_id] in seq_templates
 
 
-def test_feature_sequence_templates3(kerbal_client, kerbal_lpg):
-
+def test_feature_sequence_templates3(kerbal_lpg):
     seq_templates = build_sequence_templates(kerbal_lpg)
 
     coupler_usage_id = '3a609e5a-3e6f-4eb4-97ff-5a32b23122bf'
@@ -76,8 +70,7 @@
         sep_force_id] not in seq_templates
 
 
-def test_feature_sequence_templates4(simple_parts_client, simple_parts_lpg):
-
+def test_feature_sequence_templates4(simple_parts_lpg):
     seq_templates = build_sequence_templates(simple_parts_lpg)
 
     power_group_id = 'eb96afae-0f09-4912-861e-705bb33a4202'
@@ -92,9 +85,7 @@
         power_in_port_id] in seq_templates
 
 
-def test_expression_sequence_templates(kerbal_client, kerbal_lpg):
->>>>>>> bc0383a8
-
+def test_expression_sequence_templates(kerbal_lpg):
     fts_full_mass = "004a1b5f-4bfc-4460-9f38-1e7b4caba6e5"
     ft200_full_mass = "1e5a0ed7-8b41-4ab4-a433-8f7eedd75833"
     ft100_full_mass = "a57b423b-5c0c-4057-be6b-689abcb536b2"
