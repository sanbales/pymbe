<<<<<<< HEAD
import pytest
import networkx as nx

from pymbe.graph.lpg import SysML2LabeledPropertyGraph
from pymbe.client import SysML2Client

from ..data_loader import kerbal_model_loaded_client


# there must be a way to reuse from other modules ..
@pytest.fixture
def kerbal_client() -> SysML2Client:
    return kerbal_model_loaded_client()


@pytest.fixture()
def kerbal_ids_by_type(kerbal_client) -> dict:

    ids_dict = {}

    all_elements = kerbal_client.elements_by_id

    for ele_id, ele in all_elements.items():
        if ele["@type"] in ids_dict:
            ids_dict[ele["@type"]].append(ele_id)
        else:
            ids_dict.update({ele['@type']: [ele_id]})

    return ids_dict


@pytest.fixture
def kerbal_lpg() -> SysML2LabeledPropertyGraph:
    new_lpg = SysML2LabeledPropertyGraph()
    client = kerbal_model_loaded_client()

    new_lpg.update(client.elements_by_id, False)

    return new_lpg

=======
from tests.conftest import kerbal_model_loaded_client
from pymbe.graph.lpg import SysML2LabeledPropertyGraph
from pymbe.client import SysML2Client
import pytest
import networkx as nx

>>>>>>> 289afb49

def test_part_def_graph_ordering(kerbal_lpg):

    pdg = kerbal_lpg.get_projection("Part Definition Graph")
    rocket_part = '63f5c455-261b-4a80-9a3b-5a9bef2361da'
    flea = '68f08797-0e68-47b1-bad5-9e734af2742f'
    hammer = '628929a4-1dc2-4c34-aefb-2653faaa46fe'
    fuel_tank_section = 'b51e6a60-fdf3-401c-b267-4d3d6aeaa19d'

    for comp in nx.connected_components(pdg.to_undirected()):
        connected_sub = nx.subgraph(pdg, list(comp))
        sorted_sub = list(nx.topological_sort(connected_sub))

        if rocket_part in sorted_sub:
            assert flea in sorted_sub
            assert hammer in sorted_sub
            assert fuel_tank_section in sorted_sub

            assert sorted_sub.index(flea) > sorted_sub.index(rocket_part)
            assert sorted_sub.index(hammer) > sorted_sub.index(rocket_part)
            assert sorted_sub.index(fuel_tank_section) > sorted_sub.index(rocket_part)<|MERGE_RESOLUTION|>--- conflicted
+++ resolved
@@ -1,52 +1,7 @@
-<<<<<<< HEAD
-import pytest
 import networkx as nx
 
-from pymbe.graph.lpg import SysML2LabeledPropertyGraph
-from pymbe.client import SysML2Client
+from tests.conftest import kerbal_model_loaded_client
 
-from ..data_loader import kerbal_model_loaded_client
-
-
-# there must be a way to reuse from other modules ..
-@pytest.fixture
-def kerbal_client() -> SysML2Client:
-    return kerbal_model_loaded_client()
-
-
-@pytest.fixture()
-def kerbal_ids_by_type(kerbal_client) -> dict:
-
-    ids_dict = {}
-
-    all_elements = kerbal_client.elements_by_id
-
-    for ele_id, ele in all_elements.items():
-        if ele["@type"] in ids_dict:
-            ids_dict[ele["@type"]].append(ele_id)
-        else:
-            ids_dict.update({ele['@type']: [ele_id]})
-
-    return ids_dict
-
-
-@pytest.fixture
-def kerbal_lpg() -> SysML2LabeledPropertyGraph:
-    new_lpg = SysML2LabeledPropertyGraph()
-    client = kerbal_model_loaded_client()
-
-    new_lpg.update(client.elements_by_id, False)
-
-    return new_lpg
-
-=======
-from tests.conftest import kerbal_model_loaded_client
-from pymbe.graph.lpg import SysML2LabeledPropertyGraph
-from pymbe.client import SysML2Client
-import pytest
-import networkx as nx
-
->>>>>>> 289afb49
 
 def test_part_def_graph_ordering(kerbal_lpg):
 
