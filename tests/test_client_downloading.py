--- conflicted
+++ resolved
@@ -1,6 +1,4 @@
 from pymbe.client import SysML2Client
-from pymbe.graph import SysML2LabeledPropertyGraph
-from .data_loader import kerbal_model_loaded_client
 
 
 def test_all_downloaded():
@@ -22,60 +20,4 @@
     client_object._download_elements()
 
     # Number should match the status when model committed to server - I think
-<<<<<<< HEAD
-    assert len(client_object.elements_by_id) == 143
-
-
-def test_ele_v_relationship():
-    """
-    Test that elements are correctly partitioned between non-relationship and relationship
-    :return: test result
-    """
-    # hardcode to try out while waiting to learn how fixtures work
-    # values here correspond to the Part Usage Unit Test model
-    api_url = 'http://sysml2-sst.intercax.com'
-    project_id = 'd27e2bc7-d4a2-423e-bb04-f8a9d48393e7'
-    commit_id = 'a489eed4-a93e-4ea9-a079-80fafa7cbcb5'
-
-    client_object = SysML2Client()
-    client_object.host_url = api_url
-    client_object.selected_project = project_id
-    client_object.selected_commit = commit_id
-
-    client_object._download_elements()
-
-    trial_graph = SysML2LabeledPropertyGraph()
-    trial_graph.update(client_object.elements_by_id)
-
-    assert len(trial_graph.nodes) == 66
-    assert len(trial_graph.edges) == (143 - 66)
-
-
-def test_ele_types():
-    """
-    Test that elements are downloaded with correct metatype
-    :return: test result
-    """
-    assert True
-
-
-def test_eles_populated():
-    """
-    Test that elements are populated with actual data
-    :return: test result
-    """
-    assert True
-
-
-def test_local_client():
-    """
-    Test that the local client for fixture support runs without exception
-    :return: test result
-    """
-
-    pre_loaded = kerbal_model_loaded_client()
-
-    assert pre_loaded is not None
-=======
-    assert len(client_object.elements_by_id) == 143
->>>>>>> 2da49ea2
+    assert len(client_object.elements_by_id) == 143