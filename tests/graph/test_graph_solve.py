import logging

from warnings import warn

from pymbe.graph.calc_lpg import CalculationGroup
from pymbe.interpretation.calc_dependencies import generate_execution_order
from pymbe.interpretation.results import pprint_edges


ROCKET_BUILDING = "Model::Kerbal::Rocket Building::"
PARTS_LIBRARY = "Model::Kerbal::Parts Library::"

logger = logging.getLogger(__name__)

def test_basic_kerbal_solve(kerbal_lpg, kerbal_random_stage_5_complete, kerbal_stable_names):
    # check that literal assignments go correctly

    *_, qualified_name_to_id = kerbal_stable_names

    rt_10_isp_id = qualified_name_to_id[
        f"""{PARTS_LIBRARY}RT-10 "Hammer" Solid Fuel Booster::Specific Impulse: Real <<AttributeUsage>>"""
    ]
    ft200_full_mass = qualified_name_to_id[
        f"{PARTS_LIBRARY}FL-T200 Fuel Tank::Full Mass: Real <<AttributeUsage>>"
    ]

    # incrementally step through the calculations and check progress

    dcg = generate_execution_order(kerbal_lpg)

    # check first 10 literals found

    literal_output_moves = [
        item
        for item in dcg
        if item[2] == "Output"
        and 'Literal' in kerbal_lpg.nodes[item[0]]['@type']
    ]

<<<<<<< HEAD
    logger.debug(pprint_edges(literal_output_moves, kerbal_lpg.model))

    cg1 = CalculationGroup(
        kerbal_lpg.get_projection("Expression Inferred"),
        kerbal_random_stage_5_complete,
        dcg,
    )
=======
    cg1 = CalculationGroup(kerbal_lpg.get_projection("Expression Inferred"), kerbal_random_stage_5_complete, dcg)
>>>>>>> c19bbe81

    try:
        cg1.solve_graph(kerbal_lpg)
    except:
        pass

    for move in literal_output_moves:
        logger.debug(kerbal_random_stage_5_complete[move[1]])

    rt_10_isps = [seq[-1].value for seq in kerbal_random_stage_5_complete[rt_10_isp_id]]
    ft200_masses = [seq[-1].value for seq in kerbal_random_stage_5_complete[ft200_full_mass]]

<<<<<<< HEAD
    if None in rt_10_isps:
        warn(f"Found `None` as an ISP for the RT-10s: {rt_10_isps}")
    if None in ft200_masses:
        warn(f"Found `None` as an mass for the FT-200s: {ft200_masses}")

    assert not set(rt_10_isps).difference({170.0, None}), f"RT-10 ISPs: {rt_10_isps}"
    assert not set(ft200_masses).difference({1.125, None}), f"FT-200 massess: {ft200_masses}"
=======
    #assert all([full_mass == 1.125 for full_mass in ft200_masses])
    assert all([isp == 170.0 for isp in rt_10_isps])


def test_kerbal_solve2(kerbal_lpg, kerbal_random_stage_5_complete, kerbal_stable_names):

    # check that Path Step Expression has expected inputs

    id_to_qualified_name, qualified_name_to_id = kerbal_stable_names

    pse_engine_mass = qualified_name_to_id[f"{PARTS_LIBRARY}RT-10 \"Hammer\" Solid Fuel Booster::Specific Impulse: "
                                        f"Real <<AttributeUsage>>"]

    # incrementally step through the calculations and check progress

    dcg = generate_execution_order(kerbal_lpg)

    engine_mass_pse_dcg = None

    for item in dcg:
        if kerbal_lpg.nodes[item[0]]["@type"] == "PathStepExpression":
            engine_mass_pse_dcg = kerbal_lpg.nodes[item[0]]

    print(engine_mass_pse_dcg)

    assert engine_mass_pse_dcg is not None
>>>>>>> c19bbe81
<|MERGE_RESOLUTION|>--- conflicted
+++ resolved
@@ -37,7 +37,6 @@
         and 'Literal' in kerbal_lpg.nodes[item[0]]['@type']
     ]
 
-<<<<<<< HEAD
     logger.debug(pprint_edges(literal_output_moves, kerbal_lpg.model))
 
     cg1 = CalculationGroup(
@@ -45,9 +44,6 @@
         kerbal_random_stage_5_complete,
         dcg,
     )
-=======
-    cg1 = CalculationGroup(kerbal_lpg.get_projection("Expression Inferred"), kerbal_random_stage_5_complete, dcg)
->>>>>>> c19bbe81
 
     try:
         cg1.solve_graph(kerbal_lpg)
@@ -60,7 +56,6 @@
     rt_10_isps = [seq[-1].value for seq in kerbal_random_stage_5_complete[rt_10_isp_id]]
     ft200_masses = [seq[-1].value for seq in kerbal_random_stage_5_complete[ft200_full_mass]]
 
-<<<<<<< HEAD
     if None in rt_10_isps:
         warn(f"Found `None` as an ISP for the RT-10s: {rt_10_isps}")
     if None in ft200_masses:
@@ -68,9 +63,6 @@
 
     assert not set(rt_10_isps).difference({170.0, None}), f"RT-10 ISPs: {rt_10_isps}"
     assert not set(ft200_masses).difference({1.125, None}), f"FT-200 massess: {ft200_masses}"
-=======
-    #assert all([full_mass == 1.125 for full_mass in ft200_masses])
-    assert all([isp == 170.0 for isp in rt_10_isps])
 
 
 def test_kerbal_solve2(kerbal_lpg, kerbal_random_stage_5_complete, kerbal_stable_names):
@@ -79,8 +71,9 @@
 
     id_to_qualified_name, qualified_name_to_id = kerbal_stable_names
 
-    pse_engine_mass = qualified_name_to_id[f"{PARTS_LIBRARY}RT-10 \"Hammer\" Solid Fuel Booster::Specific Impulse: "
-                                        f"Real <<AttributeUsage>>"]
+    pse_engine_mass = qualified_name_to_id[
+        f"""{PARTS_LIBRARY}RT-10 "Hammer" Solid Fuel Booster::Specific Impulse: Real <<AttributeUsage>>"""
+    ]
 
     # incrementally step through the calculations and check progress
 
@@ -94,5 +87,4 @@
 
     print(engine_mass_pse_dcg)
 
-    assert engine_mass_pse_dcg is not None
->>>>>>> c19bbe81
+    assert engine_mass_pse_dcg is not None