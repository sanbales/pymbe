--- conflicted
+++ resolved
@@ -1,13 +1,8 @@
 import pytest
-<<<<<<< HEAD
 
 from pymbe.client import SysML2Client
+from tests.conftest import kerbal_model_loaded_client
 
-from ..data_loader import kerbal_model_loaded_client
-
-=======
-from tests.conftest import kerbal_model_loaded_client
->>>>>>> 289afb49
 
 @pytest.fixture
 def kerbal_client() -> SysML2Client:
