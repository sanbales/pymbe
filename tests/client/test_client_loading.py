import pytest

from pymbe.client import SysML2Client
<<<<<<< HEAD
from ..data_loader import kerbal_model_loaded_client
=======
from tests.conftest import kerbal_model_loaded_client

>>>>>>> a1b256e4


@pytest.fixture
def kerbal_client() -> SysML2Client:
    return kerbal_model_loaded_client()


@pytest.fixture()
def all_kerbal_names(kerbal_client) -> list:
    names = []
    all_elements = kerbal_client.elements_by_id

    for ele_id, ele in all_elements.items():
        if "name" in ele:
            names.append(ele["name"])

    return names


@pytest.fixture()
def kerbal_ids_by_type(kerbal_client) -> dict:
    ids_dict = {}
    all_elements = kerbal_client.elements_by_id

    for ele_id, ele in all_elements.items():
        if ele["@type"] in ids_dict:
            ids_dict[ele["@type"]].append(ele_id)
        else:
            ids_dict.update({ele["@type"]: [ele_id]})

    return ids_dict


def test_client_load_kerbal(kerbal_client):
    assert len(kerbal_client.elements_by_id) == 389


def test_client_load_find_names(all_kerbal_names):
<<<<<<< HEAD
    assert 'Liquid Stage' in all_kerbal_names
    assert '$result' in all_kerbal_names
=======
    assert "Liquid Stage" in all_kerbal_names
    assert "$result" in all_kerbal_names
>>>>>>> a1b256e4
    assert "Empty Mass" in all_kerbal_names


def test_client_load_find_types(kerbal_ids_by_type):
<<<<<<< HEAD
    assert 'PartDefinition' in kerbal_ids_by_type
    assert 'FeatureTyping' in kerbal_ids_by_type
=======
    assert "PartDefinition" in kerbal_ids_by_type
    assert "FeatureTyping" in kerbal_ids_by_type
>>>>>>> a1b256e4
    assert "FeatureReferenceExpression" in kerbal_ids_by_type

    assert len(kerbal_ids_by_type["PartDefinition"]) == 17<|MERGE_RESOLUTION|>--- conflicted
+++ resolved
@@ -1,12 +1,8 @@
 import pytest
 
 from pymbe.client import SysML2Client
-<<<<<<< HEAD
-from ..data_loader import kerbal_model_loaded_client
-=======
+
 from tests.conftest import kerbal_model_loaded_client
-
->>>>>>> a1b256e4
 
 
 @pytest.fixture
@@ -45,24 +41,14 @@
 
 
 def test_client_load_find_names(all_kerbal_names):
-<<<<<<< HEAD
-    assert 'Liquid Stage' in all_kerbal_names
-    assert '$result' in all_kerbal_names
-=======
     assert "Liquid Stage" in all_kerbal_names
     assert "$result" in all_kerbal_names
->>>>>>> a1b256e4
     assert "Empty Mass" in all_kerbal_names
 
 
 def test_client_load_find_types(kerbal_ids_by_type):
-<<<<<<< HEAD
-    assert 'PartDefinition' in kerbal_ids_by_type
-    assert 'FeatureTyping' in kerbal_ids_by_type
-=======
     assert "PartDefinition" in kerbal_ids_by_type
     assert "FeatureTyping" in kerbal_ids_by_type
->>>>>>> a1b256e4
     assert "FeatureReferenceExpression" in kerbal_ids_by_type
 
     assert len(kerbal_ids_by_type["PartDefinition"]) == 17