--- conflicted
+++ resolved
@@ -64,9 +64,6 @@
     assert len(path_lists) == 1
 
 
-<<<<<<< HEAD
-def test_feature_multiplicity_rollup(kerbal_client, kerbal_lpg):
-=======
 def test_banded_graph_paths2(kerbal_lpg):
 
     rocket_id = '62fc7eb7-0637-4201-add7-4d2758980d2f'
@@ -121,9 +118,7 @@
     assert len(path_lists) == 1
 
 
-def test_feature_multiplicity_rollup1(kerbal_client, kerbal_lpg):
->>>>>>> bc0383a8
-
+def test_feature_multiplicity_rollup1(kerbal_lpg):
     engines_feat = '32c847a1-2184-4486-ba48-dbf6125ca638'
     stages_feat = '442722b5-8d08-46e4-ad5f-e6e2dd28d6f6'
 
@@ -182,11 +177,6 @@
     assert liquid_upper == 40
     assert rocket_upper == 0
 
-<<<<<<< HEAD
-
-def test_attribute_multiplicity_rollup(kerbal_client, kerbal_lpg):
-=======
->>>>>>> bc0383a8
 
 def test_type_multiplicity_rollup2(simple_parts_lpg):
 
