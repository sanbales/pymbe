<<<<<<< HEAD
from ..data_loader import kerbal_model_loaded_client
from pymbe.graph.lpg import SysML2LabeledPropertyGraph
=======
from tests.conftest import kerbal_model_loaded_client
>>>>>>> 289afb49
from pymbe.client import SysML2Client
from pymbe.query.query import *
import pytest


def test_feature_to_type(kerbal_client, kerbal_lpg):

    engines_feat = '32c847a1-2184-4486-ba48-dbf6125ca638'
    engine_type_feat = '79cf7d24-37f7-404c-94b4-395cd1d0ee51'

    assert get_types_for_feature(kerbal_lpg, engines_feat) == [engine_type_feat]


def test_type_to_feature(kerbal_client, kerbal_lpg):

    engines_feat = '32c847a1-2184-4486-ba48-dbf6125ca638'
    engine_type_feat = '79cf7d24-37f7-404c-94b4-395cd1d0ee51'

    assert get_features_typed_by_type(kerbal_lpg, engine_type_feat) == [engines_feat]


def test_banded_graph_paths(kerbal_lpg):

    banded_featuring_graph = kerbal_lpg.get_projection("Expanded Banded Graph")

    rocket_id = '62fc7eb7-0637-4201-add7-4d2758980d2f'
    engines_feat = '32c847a1-2184-4486-ba48-dbf6125ca638'

    all_paths = nx.all_simple_paths(
        kerbal_lpg.get_projection("Expanded Banded Graph"),
        engines_feat,
        rocket_id
    )

    path_lists = list(all_paths)

    for path in path_lists:
        path_naming = []
        for item in path:
            path_naming.append(get_label_for_id(item, kerbal_lpg.nodes))

        print(path_naming)

    assert len(path_lists) == 1

def test_feature_multiplicity_rollup(kerbal_client, kerbal_lpg):

    engines_feat = '32c847a1-2184-4486-ba48-dbf6125ca638'
    stages_feat = '442722b5-8d08-46e4-ad5f-e6e2dd28d6f6'

    assert engines_feat in list(kerbal_lpg.nodes.keys())
    assert stages_feat in list(kerbal_lpg.nodes.keys())

    engines_lower_mult = roll_up_lower_multiplicity(
        lpg=kerbal_lpg,
        feature=kerbal_lpg.nodes[engines_feat],
    )

    engines_upper_mult = roll_up_upper_multiplicity(
        lpg=kerbal_lpg,
        feature=kerbal_lpg.nodes[engines_feat],
    )

    stages_lower_mult = roll_up_lower_multiplicity(
        lpg=kerbal_lpg,
        feature=kerbal_lpg.nodes[stages_feat],
    )

    stages_upper_mult = roll_up_upper_multiplicity(
        lpg=kerbal_lpg,
        feature=kerbal_lpg.nodes[stages_feat],
    )

    assert engines_lower_mult == 0
    assert engines_upper_mult == 40

    assert stages_lower_mult == 1
    assert stages_upper_mult == 5


def test_type_multiplicity_rollup(kerbal_lpg):

    real_type = 'ede2b2e7-9280-4932-9453-134bf460892f'
    liquid_engine_type = '79cf7d24-37f7-404c-94b4-395cd1d0ee51'
    rocket_type = '62fc7eb7-0637-4201-add7-4d2758980d2f'

    real_ele = kerbal_lpg.nodes[real_type]
    liquid_engine_ele = kerbal_lpg.nodes[liquid_engine_type]
    rocket_ele = kerbal_lpg.nodes[rocket_type]

    liquid_upper = roll_up_multiplicity_for_type(
        kerbal_lpg,
        liquid_engine_ele,
        "upper"
    )

    rocket_upper = roll_up_multiplicity_for_type(
        kerbal_lpg,
        rocket_ele,
        "upper"
    )

    assert liquid_upper == 40
    assert rocket_upper == 0

def test_attribute_multiplicity_rollup(kerbal_client, kerbal_lpg):

    booster_empty_mass_att = '38a7a711-47ac-48c8-9374-c55e342d74f1'
    liquid_engine_thrust_att = '912cd6cc-4d02-400b-b6cf-f4be77474cf5'

    assert True<|MERGE_RESOLUTION|>--- conflicted
+++ resolved
@@ -1,12 +1,16 @@
-<<<<<<< HEAD
-from ..data_loader import kerbal_model_loaded_client
-from pymbe.graph.lpg import SysML2LabeledPropertyGraph
-=======
+import networkx as nx
+
+from pymbe.query.query import (
+    get_features_typed_by_type,
+    get_label_for_id,
+    get_types_for_feature,
+    roll_up_lower_multiplicity,
+    roll_up_multiplicity_for_type,
+    roll_up_upper_multiplicity,
+)
+
+
 from tests.conftest import kerbal_model_loaded_client
->>>>>>> 289afb49
-from pymbe.client import SysML2Client
-from pymbe.query.query import *
-import pytest
 
 
 def test_feature_to_type(kerbal_client, kerbal_lpg):
@@ -48,6 +52,7 @@
         print(path_naming)
 
     assert len(path_lists) == 1
+
 
 def test_feature_multiplicity_rollup(kerbal_client, kerbal_lpg):
 
@@ -109,6 +114,7 @@
     assert liquid_upper == 40
     assert rocket_upper == 0
 
+
 def test_attribute_multiplicity_rollup(kerbal_client, kerbal_lpg):
 
     booster_empty_mass_att = '38a7a711-47ac-48c8-9374-c55e342d74f1'
