# pylint: disable=redefined-outer-name
from pathlib import Path
from typing import Dict, List

import pytest

import pymbe
import pymbe.api as pm
from pymbe.graph import SysML2LabeledPropertyGraph

PYMBE_ROOT = Path(pymbe.__file__).parent
TESTS_ROOT = Path(__file__).parent
FIXTURES = TESTS_ROOT / "fixtures"


<<<<<<< HEAD
=======
def get_model_from_payload_form(filename: str) -> pm.Model:
    if not filename.endswith(".json"):
        filename += ".json"

    json_file = FIXTURES / filename

    return pm.Model.load_from_post_file(json_file)


>>>>>>> de87c5b9
def get_model(filename: str) -> pm.Model:
    if not filename.endswith(".json"):
        filename += ".json"

    json_file = FIXTURES / filename
    if not json_file.exists():
        fixtures_exists = FIXTURES.exists()
        contents = ""
        if fixtures_exists:
            contents = "\nContents:\n" + "\n".join(map(str, FIXTURES.glob("*")))
        raise ValueError(
            f"Could not load: '{json_file.absolute()}'!\n"
            "Did you forget to run git submodules? If so, run:\n"
            "  git submodule update --init\n"
            f"pyMBE is here: {PYMBE_ROOT.absolute()}\n"
            f"{TESTS_ROOT} exists: {TESTS_ROOT.exists()}\n"
            f"{FIXTURES} exists: {fixtures_exists}" + contents
        )

    return pm.Model.load_from_file(json_file)
<<<<<<< HEAD


@pytest.fixture
def kerbal_model() -> pm.Model:
    return get_model("Kerbal")


@pytest.fixture
def kerbal_ids_by_type(kerbal_model) -> dict:
    return {
        metatype: [element._id for element in elements]
        for metatype, elements in kerbal_model.ownedMetatype.items()
    }


@pytest.fixture
def kerbal_stable_names(kerbal_model):
    return build_stable_id_lookups(SysML2LabeledPropertyGraph(model=kerbal_model))


@pytest.fixture()
def all_kerbal_names(kerbal_model) -> list:
    return [
        element._data["name"]
        for element in kerbal_model.elements.values()
        if "name" in element._data
    ]


@pytest.fixture
def kerbal_lpg(kerbal_model) -> SysML2LabeledPropertyGraph:
    return SysML2LabeledPropertyGraph(model=kerbal_model)


@pytest.fixture
def kerbal_random_stage_1_instances(kerbal_lpg) -> dict:
    ptg = kerbal_lpg.get_projection("Part Typing")
    scg = kerbal_lpg.get_projection("Part Definition")

    full_multiplicities = random_generator_phase_1_multiplicities(kerbal_lpg, ptg, scg)

    return {
        type_id: create_set_with_new_instances(
            sequence_template=[kerbal_lpg.model.elements[type_id]],
            quantities=[number],
        )
        for type_id, number in full_multiplicities.items()
    }


@pytest.fixture
def kerbal_random_stage_1_complete(kerbal_lpg, kerbal_random_stage_1_instances) -> dict:
    scg = kerbal_lpg.get_projection("Part Definition")

    random_generator_playbook_phase_1_singletons(
        kerbal_lpg.model,
        scg,
        kerbal_random_stage_1_instances,
    )

    return kerbal_random_stage_1_instances


@pytest.fixture
def kerbal_random_stage_2_complete(kerbal_lpg, kerbal_random_stage_1_complete) -> dict:
    scg = kerbal_lpg.get_projection("Part Definition")

    random_generator_playbook_phase_2_rollup(scg, kerbal_random_stage_1_complete)

    random_generator_playbook_phase_2_unconnected(kerbal_lpg.model, kerbal_random_stage_1_complete)

    return kerbal_random_stage_1_complete


@pytest.fixture
def kerbal_random_stage_3_complete(kerbal_lpg, kerbal_random_stage_2_complete) -> dict:
    feature_sequences = build_sequence_templates(lpg=kerbal_lpg)

    random_generator_playbook_phase_3(
        kerbal_lpg.model,
        feature_sequences,
        kerbal_random_stage_2_complete,
    )

    return kerbal_random_stage_2_complete


@pytest.fixture
def kerbal_random_stage_4_complete(
    kerbal_lpg: SysML2LabeledPropertyGraph,
    kerbal_random_stage_3_complete: dict,
) -> dict:
    expr_sequences = build_expression_sequence_templates(lpg=kerbal_lpg)

    random_generator_playbook_phase_4(
        kerbal_lpg.model,
        expr_sequences,
        kerbal_random_stage_3_complete,
    )

    return kerbal_random_stage_3_complete


@pytest.fixture
def kerbal_random_stage_5_complete(
    kerbal_lpg: SysML2LabeledPropertyGraph,
    kerbal_random_stage_4_complete: dict,
) -> dict:

    random_generator_playbook_phase_5(
        kerbal_lpg, kerbal_lpg.get_projection("Connection"), kerbal_random_stage_4_complete
    )

    return kerbal_random_stage_4_complete


@pytest.fixture
def simple_parts_model() -> pm.Model:
    return get_model("Simple Parts Model")


@pytest.fixture
def simple_parts_lpg(simple_parts_model) -> SysML2LabeledPropertyGraph:
    return SysML2LabeledPropertyGraph(model=simple_parts_model)


@pytest.fixture
def simple_parts_stable_names(simple_parts_model):
    return build_stable_id_lookups(SysML2LabeledPropertyGraph(model=simple_parts_model))


@pytest.fixture
def simple_parts_random_stage_1_instances(simple_parts_lpg) -> dict:
    ptg = simple_parts_lpg.get_projection("Part Typing")
    scg = simple_parts_lpg.get_projection("Part Definition")

    full_multiplicities = random_generator_phase_1_multiplicities(simple_parts_lpg, ptg, scg)

    return {
        type_id: create_set_with_new_instances(
            sequence_template=[simple_parts_lpg.model.elements[type_id]],
            quantities=[number],
        )
        for type_id, number in full_multiplicities.items()
    }


@pytest.fixture
def simple_parts_random_stage_1_complete(
    simple_parts_lpg, simple_parts_random_stage_1_instances
) -> dict:
    scg = simple_parts_lpg.get_projection("Part Definition")

    random_generator_playbook_phase_1_singletons(
        simple_parts_lpg.model,
        scg,
        simple_parts_random_stage_1_instances,
    )

    return simple_parts_random_stage_1_instances


@pytest.fixture
def simple_parts_random_stage_2_complete(
    simple_parts_lpg, simple_parts_random_stage_1_complete
) -> dict:
    scg = simple_parts_lpg.get_projection("Part Definition")

    random_generator_playbook_phase_2_rollup(scg, simple_parts_random_stage_1_complete)

    random_generator_playbook_phase_2_unconnected(
        simple_parts_lpg.model, simple_parts_random_stage_1_complete
    )

    return simple_parts_random_stage_1_complete


@pytest.fixture
def simple_parts_random_stage_3_complete(
    simple_parts_lpg, simple_parts_random_stage_2_complete
) -> dict:
    feature_sequences = build_sequence_templates(lpg=simple_parts_lpg)

    random_generator_playbook_phase_3(
        simple_parts_lpg.model,
        feature_sequences,
        simple_parts_random_stage_2_complete,
    )

    return simple_parts_random_stage_2_complete


@pytest.fixture
def simple_actions_model() -> pm.Model:
    return get_model("Simple Action Example")


@pytest.fixture
def simple_actions_lpg(simple_actions_model) -> SysML2LabeledPropertyGraph:
    return SysML2LabeledPropertyGraph(model=simple_actions_model)


@pytest.fixture
def all_models() -> Dict[Path, pm.Model]:
    return {
        path.name.replace(".json", ""): pm.Model.load_from_file(path.resolve())
        for path in FIXTURES.glob("*.json")
    }


@pytest.fixture
def simple_actions_stable_names(simple_actions_model):
    return build_stable_id_lookups(SysML2LabeledPropertyGraph(simple_actions_model))


@pytest.fixture
def simple_actions_random_stage_1_instances(simple_actions_lpg) -> dict:
    ptg = simple_actions_lpg.get_projection("Part Typing")
    scg = simple_actions_lpg.get_projection("Part Definition")

    full_multiplicities = random_generator_phase_1_multiplicities(simple_actions_lpg, ptg, scg)

    return {
        type_id: create_set_with_new_instances(
            sequence_template=[simple_actions_lpg.model.elements[type_id]],
            quantities=[number],
        )
        for type_id, number in full_multiplicities.items()
    }


@pytest.fixture
def simple_actions_random_stage_1_complete(
    simple_actions_lpg, simple_actions_random_stage_1_instances
) -> dict:
    scg = simple_actions_lpg.get_projection("Part Definition")

    random_generator_playbook_phase_1_singletons(
        simple_actions_lpg.model,
        scg,
        simple_actions_random_stage_1_instances,
    )

    return simple_actions_random_stage_1_instances


@pytest.fixture
def simple_actions_random_stage_2_complete(
    simple_actions_lpg, simple_actions_random_stage_1_instances
) -> dict:
    scg = simple_actions_lpg.get_projection("Part Definition")

    random_generator_playbook_phase_2_rollup(scg, simple_actions_random_stage_1_instances)

    random_generator_playbook_phase_2_unconnected(
        simple_actions_lpg.model, simple_actions_random_stage_1_instances
    )

    return simple_actions_random_stage_1_instances


@pytest.fixture
def simple_actions_random_stage_3_complete(
    simple_actions_lpg, simple_actions_random_stage_2_complete
) -> dict:
    feature_sequences = build_sequence_templates(lpg=simple_actions_lpg)

    random_generator_playbook_phase_3(
        simple_actions_lpg.model,
        feature_sequences,
        simple_actions_random_stage_2_complete,
    )

    return simple_actions_random_stage_2_complete
=======


@pytest.fixture
def basic_load_files() -> Dict[str, pm.Model]:
    level1 = get_model_from_payload_form("Model_Loader_Test_Level_1")
    level2 = get_model_from_payload_form("Model_Loader_Test_Level_2")
    level3 = get_model_from_payload_form("Model_Loader_Test_Level_3")
    literal = get_model_from_payload_form("Model_Loader_Literal_Test")
    annex_a = get_model_from_payload_form("Annex_A_Bike_Example")
    return {
        "Level1": level1,
        "Level2": level2,
        "Level3": level3,
        "Literals": literal,
        "AnnexA": annex_a,
    }
>>>>>>> de87c5b9
<|MERGE_RESOLUTION|>--- conflicted
+++ resolved
@@ -13,8 +13,6 @@
 FIXTURES = TESTS_ROOT / "fixtures"
 
 
-<<<<<<< HEAD
-=======
 def get_model_from_payload_form(filename: str) -> pm.Model:
     if not filename.endswith(".json"):
         filename += ".json"
@@ -24,7 +22,6 @@
     return pm.Model.load_from_post_file(json_file)
 
 
->>>>>>> de87c5b9
 def get_model(filename: str) -> pm.Model:
     if not filename.endswith(".json"):
         filename += ".json"
@@ -45,282 +42,6 @@
         )
 
     return pm.Model.load_from_file(json_file)
-<<<<<<< HEAD
-
-
-@pytest.fixture
-def kerbal_model() -> pm.Model:
-    return get_model("Kerbal")
-
-
-@pytest.fixture
-def kerbal_ids_by_type(kerbal_model) -> dict:
-    return {
-        metatype: [element._id for element in elements]
-        for metatype, elements in kerbal_model.ownedMetatype.items()
-    }
-
-
-@pytest.fixture
-def kerbal_stable_names(kerbal_model):
-    return build_stable_id_lookups(SysML2LabeledPropertyGraph(model=kerbal_model))
-
-
-@pytest.fixture()
-def all_kerbal_names(kerbal_model) -> list:
-    return [
-        element._data["name"]
-        for element in kerbal_model.elements.values()
-        if "name" in element._data
-    ]
-
-
-@pytest.fixture
-def kerbal_lpg(kerbal_model) -> SysML2LabeledPropertyGraph:
-    return SysML2LabeledPropertyGraph(model=kerbal_model)
-
-
-@pytest.fixture
-def kerbal_random_stage_1_instances(kerbal_lpg) -> dict:
-    ptg = kerbal_lpg.get_projection("Part Typing")
-    scg = kerbal_lpg.get_projection("Part Definition")
-
-    full_multiplicities = random_generator_phase_1_multiplicities(kerbal_lpg, ptg, scg)
-
-    return {
-        type_id: create_set_with_new_instances(
-            sequence_template=[kerbal_lpg.model.elements[type_id]],
-            quantities=[number],
-        )
-        for type_id, number in full_multiplicities.items()
-    }
-
-
-@pytest.fixture
-def kerbal_random_stage_1_complete(kerbal_lpg, kerbal_random_stage_1_instances) -> dict:
-    scg = kerbal_lpg.get_projection("Part Definition")
-
-    random_generator_playbook_phase_1_singletons(
-        kerbal_lpg.model,
-        scg,
-        kerbal_random_stage_1_instances,
-    )
-
-    return kerbal_random_stage_1_instances
-
-
-@pytest.fixture
-def kerbal_random_stage_2_complete(kerbal_lpg, kerbal_random_stage_1_complete) -> dict:
-    scg = kerbal_lpg.get_projection("Part Definition")
-
-    random_generator_playbook_phase_2_rollup(scg, kerbal_random_stage_1_complete)
-
-    random_generator_playbook_phase_2_unconnected(kerbal_lpg.model, kerbal_random_stage_1_complete)
-
-    return kerbal_random_stage_1_complete
-
-
-@pytest.fixture
-def kerbal_random_stage_3_complete(kerbal_lpg, kerbal_random_stage_2_complete) -> dict:
-    feature_sequences = build_sequence_templates(lpg=kerbal_lpg)
-
-    random_generator_playbook_phase_3(
-        kerbal_lpg.model,
-        feature_sequences,
-        kerbal_random_stage_2_complete,
-    )
-
-    return kerbal_random_stage_2_complete
-
-
-@pytest.fixture
-def kerbal_random_stage_4_complete(
-    kerbal_lpg: SysML2LabeledPropertyGraph,
-    kerbal_random_stage_3_complete: dict,
-) -> dict:
-    expr_sequences = build_expression_sequence_templates(lpg=kerbal_lpg)
-
-    random_generator_playbook_phase_4(
-        kerbal_lpg.model,
-        expr_sequences,
-        kerbal_random_stage_3_complete,
-    )
-
-    return kerbal_random_stage_3_complete
-
-
-@pytest.fixture
-def kerbal_random_stage_5_complete(
-    kerbal_lpg: SysML2LabeledPropertyGraph,
-    kerbal_random_stage_4_complete: dict,
-) -> dict:
-
-    random_generator_playbook_phase_5(
-        kerbal_lpg, kerbal_lpg.get_projection("Connection"), kerbal_random_stage_4_complete
-    )
-
-    return kerbal_random_stage_4_complete
-
-
-@pytest.fixture
-def simple_parts_model() -> pm.Model:
-    return get_model("Simple Parts Model")
-
-
-@pytest.fixture
-def simple_parts_lpg(simple_parts_model) -> SysML2LabeledPropertyGraph:
-    return SysML2LabeledPropertyGraph(model=simple_parts_model)
-
-
-@pytest.fixture
-def simple_parts_stable_names(simple_parts_model):
-    return build_stable_id_lookups(SysML2LabeledPropertyGraph(model=simple_parts_model))
-
-
-@pytest.fixture
-def simple_parts_random_stage_1_instances(simple_parts_lpg) -> dict:
-    ptg = simple_parts_lpg.get_projection("Part Typing")
-    scg = simple_parts_lpg.get_projection("Part Definition")
-
-    full_multiplicities = random_generator_phase_1_multiplicities(simple_parts_lpg, ptg, scg)
-
-    return {
-        type_id: create_set_with_new_instances(
-            sequence_template=[simple_parts_lpg.model.elements[type_id]],
-            quantities=[number],
-        )
-        for type_id, number in full_multiplicities.items()
-    }
-
-
-@pytest.fixture
-def simple_parts_random_stage_1_complete(
-    simple_parts_lpg, simple_parts_random_stage_1_instances
-) -> dict:
-    scg = simple_parts_lpg.get_projection("Part Definition")
-
-    random_generator_playbook_phase_1_singletons(
-        simple_parts_lpg.model,
-        scg,
-        simple_parts_random_stage_1_instances,
-    )
-
-    return simple_parts_random_stage_1_instances
-
-
-@pytest.fixture
-def simple_parts_random_stage_2_complete(
-    simple_parts_lpg, simple_parts_random_stage_1_complete
-) -> dict:
-    scg = simple_parts_lpg.get_projection("Part Definition")
-
-    random_generator_playbook_phase_2_rollup(scg, simple_parts_random_stage_1_complete)
-
-    random_generator_playbook_phase_2_unconnected(
-        simple_parts_lpg.model, simple_parts_random_stage_1_complete
-    )
-
-    return simple_parts_random_stage_1_complete
-
-
-@pytest.fixture
-def simple_parts_random_stage_3_complete(
-    simple_parts_lpg, simple_parts_random_stage_2_complete
-) -> dict:
-    feature_sequences = build_sequence_templates(lpg=simple_parts_lpg)
-
-    random_generator_playbook_phase_3(
-        simple_parts_lpg.model,
-        feature_sequences,
-        simple_parts_random_stage_2_complete,
-    )
-
-    return simple_parts_random_stage_2_complete
-
-
-@pytest.fixture
-def simple_actions_model() -> pm.Model:
-    return get_model("Simple Action Example")
-
-
-@pytest.fixture
-def simple_actions_lpg(simple_actions_model) -> SysML2LabeledPropertyGraph:
-    return SysML2LabeledPropertyGraph(model=simple_actions_model)
-
-
-@pytest.fixture
-def all_models() -> Dict[Path, pm.Model]:
-    return {
-        path.name.replace(".json", ""): pm.Model.load_from_file(path.resolve())
-        for path in FIXTURES.glob("*.json")
-    }
-
-
-@pytest.fixture
-def simple_actions_stable_names(simple_actions_model):
-    return build_stable_id_lookups(SysML2LabeledPropertyGraph(simple_actions_model))
-
-
-@pytest.fixture
-def simple_actions_random_stage_1_instances(simple_actions_lpg) -> dict:
-    ptg = simple_actions_lpg.get_projection("Part Typing")
-    scg = simple_actions_lpg.get_projection("Part Definition")
-
-    full_multiplicities = random_generator_phase_1_multiplicities(simple_actions_lpg, ptg, scg)
-
-    return {
-        type_id: create_set_with_new_instances(
-            sequence_template=[simple_actions_lpg.model.elements[type_id]],
-            quantities=[number],
-        )
-        for type_id, number in full_multiplicities.items()
-    }
-
-
-@pytest.fixture
-def simple_actions_random_stage_1_complete(
-    simple_actions_lpg, simple_actions_random_stage_1_instances
-) -> dict:
-    scg = simple_actions_lpg.get_projection("Part Definition")
-
-    random_generator_playbook_phase_1_singletons(
-        simple_actions_lpg.model,
-        scg,
-        simple_actions_random_stage_1_instances,
-    )
-
-    return simple_actions_random_stage_1_instances
-
-
-@pytest.fixture
-def simple_actions_random_stage_2_complete(
-    simple_actions_lpg, simple_actions_random_stage_1_instances
-) -> dict:
-    scg = simple_actions_lpg.get_projection("Part Definition")
-
-    random_generator_playbook_phase_2_rollup(scg, simple_actions_random_stage_1_instances)
-
-    random_generator_playbook_phase_2_unconnected(
-        simple_actions_lpg.model, simple_actions_random_stage_1_instances
-    )
-
-    return simple_actions_random_stage_1_instances
-
-
-@pytest.fixture
-def simple_actions_random_stage_3_complete(
-    simple_actions_lpg, simple_actions_random_stage_2_complete
-) -> dict:
-    feature_sequences = build_sequence_templates(lpg=simple_actions_lpg)
-
-    random_generator_playbook_phase_3(
-        simple_actions_lpg.model,
-        feature_sequences,
-        simple_actions_random_stage_2_complete,
-    )
-
-    return simple_actions_random_stage_2_complete
-=======
 
 
 @pytest.fixture
@@ -336,5 +57,4 @@
         "Level3": level3,
         "Literals": literal,
         "AnnexA": annex_a,
-    }
->>>>>>> de87c5b9
+    }