from pathlib import Path

import traitlets as trt

import pytest

import pymbe
from pymbe.client import SysML2Client
from pymbe.graph import SysML2LabeledPropertyGraph
from pymbe.interpretation.interp_playbooks import (
    build_expression_sequence_templates,
    build_sequence_templates,
    create_set_with_new_instances,
    random_generator_phase_0_interpreting_edges,
    random_generator_phase_1_multiplicities,
    random_generator_playbook_phase_1_singletons,
    random_generator_playbook_phase_2_unconnected,
    random_generator_playbook_phase_2_rollup,
    random_generator_playbook_phase_3,
    random_generator_playbook_phase_4,
)


PYMBE_ROOT = Path(pymbe.__file__).parent
TESTS_ROOT = Path(__file__).parent
FIXTURES = TESTS_ROOT / "fixtures"


def get_client(filename: str) -> SysML2Client:
    if not filename.endswith(".json"):
        filename += ".json"

    json_file = FIXTURES / filename
    if not json_file.exists():
        fixtures_exists = FIXTURES.exists()
        contents = ""
        if fixtures_exists:
            contents = (
                "\nContents:\n" +
                "\n".join(map(str, FIXTURES.glob("*")))
            )
        raise ValueError(
            f"Could not load: '{json_file.absolute()}'!\n"
            "Did you forget to run git submodules? If so, run:\n"
            "  git submodule update --init\n"
            f"pyMBE is here: {PYMBE_ROOT.absolute()}\n"
            f"{TESTS_ROOT} exists: {TESTS_ROOT.exists()}\n"
            f"{FIXTURES} exists: {fixtures_exists}"
            + contents
        )

    helper_client = SysML2Client()
    helper_client._load_from_file(json_file)

    return helper_client


def kerbal_model_loaded_client() -> SysML2Client:
    return get_client("Kerbal")


def simple_parts_model_loaded_client() -> SysML2Client:
    return get_client("Simple Parts Model")


@pytest.fixture
def kerbal_client() -> SysML2Client:
    return kerbal_model_loaded_client()


@pytest.fixture
def kerbal_ids_by_type(kerbal_client) -> dict:
    ids_dict = {}

    all_elements = kerbal_client.elements_by_id

    for ele_id, ele in all_elements.items():
        if ele["@type"] in ids_dict:
            ids_dict[ele["@type"]].append(ele_id)
        else:
            ids_dict.update({ele["@type"]: [ele_id]})

    return ids_dict


@pytest.fixture
def kerbal_lpg() -> SysML2LabeledPropertyGraph:
    new_lpg = SysML2LabeledPropertyGraph()
    client = kerbal_model_loaded_client()
    trt.link(
        (client, "elements_by_id"),
        (new_lpg, "elements_by_id"),
    )
    return new_lpg


@pytest.fixture
def kerbal_random_stage_1_instances(kerbal_lpg) -> dict:
    ptg = kerbal_lpg.get_projection("Part Typing Graph")
    scg = kerbal_lpg.get_projection("Part Definition Graph")

    random_generator_phase_0_interpreting_edges(kerbal_lpg)

    full_multiplicities = random_generator_phase_1_multiplicities(kerbal_lpg, ptg, scg)

    return {
        type_id: create_set_with_new_instances(
            sequence_template=[kerbal_lpg.nodes[type_id]],
            quantities=[number],
            name_hints={},
        )
        for type_id, number in full_multiplicities.items()
    }


@pytest.fixture
def kerbal_random_stage_1_complete(kerbal_lpg, kerbal_random_stage_1_instances) -> dict:
    scg = kerbal_lpg.get_projection("Part Definition Graph")

    random_generator_playbook_phase_1_singletons(
        kerbal_lpg,
        scg,
<<<<<<< HEAD
        kerbal_random_stage_1_instances,
=======
        kerbal_random_stage_1_instances
>>>>>>> bc0383a8
    )

    return kerbal_random_stage_1_instances


@pytest.fixture
def kerbal_random_stage_2_complete(kerbal_lpg, kerbal_random_stage_1_complete) -> dict:
    scg = kerbal_lpg.get_projection("Part Definition Graph")

<<<<<<< HEAD
    random_generator_playbook_phase_2_rollup(scg, kerbal_random_stage_1_complete)
=======
    random_generator_playbook_phase_2_rollup(kerbal_lpg, scg, kerbal_random_stage_1_complete)
>>>>>>> bc0383a8

    random_generator_playbook_phase_2_unconnected(kerbal_lpg.nodes, kerbal_random_stage_1_complete)

    return kerbal_random_stage_1_complete


@pytest.fixture
def kerbal_random_stage_3_complete(kerbal_lpg, kerbal_random_stage_2_complete) -> dict:
    ptg = kerbal_lpg.get_projection("Part Typing Graph")
    all_elements = kerbal_lpg.nodes
    feature_sequences = build_sequence_templates(lpg=kerbal_lpg)

<<<<<<< HEAD
    random_generator_playbook_phase_3(
        feature_sequences,
        all_elements,
        kerbal_lpg,
        kerbal_random_stage_2_complete,
    )
=======
    random_generator_playbook_phase_3(feature_sequences, all_elements, kerbal_lpg, ptg, kerbal_random_stage_2_complete)
>>>>>>> bc0383a8

    return kerbal_random_stage_2_complete


@pytest.fixture
def kerbal_random_stage_4_complete(kerbal_lpg, kerbal_random_stage_3_complete) -> dict:
<<<<<<< HEAD
    expr_sequences = build_expression_sequence_templates(lpg=kerbal_lpg)

    random_generator_playbook_phase_4(
        expr_sequences,
        kerbal_lpg,
        kerbal_random_stage_3_complete,
    )

    return kerbal_random_stage_3_complete
=======

    expr_sequences = build_expression_sequence_templates(lpg=kerbal_lpg)

    random_generator_playbook_phase_4(expr_sequences, kerbal_lpg, kerbal_random_stage_3_complete)

    return kerbal_random_stage_3_complete


@pytest.fixture
def simple_parts_client() -> SysML2Client:

    return simple_parts_model_loaded_client()


@pytest.fixture
def simple_parts_lpg() -> SysML2LabeledPropertyGraph:
    new_lpg = SysML2LabeledPropertyGraph()
    client = simple_parts_model_loaded_client()

    new_lpg.update(client.elements_by_id, False)

    return new_lpg
>>>>>>> bc0383a8
<|MERGE_RESOLUTION|>--- conflicted
+++ resolved
@@ -120,11 +120,7 @@
     random_generator_playbook_phase_1_singletons(
         kerbal_lpg,
         scg,
-<<<<<<< HEAD
         kerbal_random_stage_1_instances,
-=======
-        kerbal_random_stage_1_instances
->>>>>>> bc0383a8
     )
 
     return kerbal_random_stage_1_instances
@@ -134,11 +130,7 @@
 def kerbal_random_stage_2_complete(kerbal_lpg, kerbal_random_stage_1_complete) -> dict:
     scg = kerbal_lpg.get_projection("Part Definition Graph")
 
-<<<<<<< HEAD
     random_generator_playbook_phase_2_rollup(scg, kerbal_random_stage_1_complete)
-=======
-    random_generator_playbook_phase_2_rollup(kerbal_lpg, scg, kerbal_random_stage_1_complete)
->>>>>>> bc0383a8
 
     random_generator_playbook_phase_2_unconnected(kerbal_lpg.nodes, kerbal_random_stage_1_complete)
 
@@ -147,27 +139,23 @@
 
 @pytest.fixture
 def kerbal_random_stage_3_complete(kerbal_lpg, kerbal_random_stage_2_complete) -> dict:
-    ptg = kerbal_lpg.get_projection("Part Typing Graph")
+    # TODO: Ask Bjorn if we need to bring this back, the phase 3 function only needed the LPG
+    # ptg = kerbal_lpg.get_projection("Part Typing Graph")
     all_elements = kerbal_lpg.nodes
     feature_sequences = build_sequence_templates(lpg=kerbal_lpg)
 
-<<<<<<< HEAD
     random_generator_playbook_phase_3(
         feature_sequences,
         all_elements,
         kerbal_lpg,
         kerbal_random_stage_2_complete,
     )
-=======
-    random_generator_playbook_phase_3(feature_sequences, all_elements, kerbal_lpg, ptg, kerbal_random_stage_2_complete)
->>>>>>> bc0383a8
 
     return kerbal_random_stage_2_complete
 
 
 @pytest.fixture
 def kerbal_random_stage_4_complete(kerbal_lpg, kerbal_random_stage_3_complete) -> dict:
-<<<<<<< HEAD
     expr_sequences = build_expression_sequence_templates(lpg=kerbal_lpg)
 
     random_generator_playbook_phase_4(
@@ -175,13 +163,6 @@
         kerbal_lpg,
         kerbal_random_stage_3_complete,
     )
-
-    return kerbal_random_stage_3_complete
-=======
-
-    expr_sequences = build_expression_sequence_templates(lpg=kerbal_lpg)
-
-    random_generator_playbook_phase_4(expr_sequences, kerbal_lpg, kerbal_random_stage_3_complete)
 
     return kerbal_random_stage_3_complete
 
@@ -199,5 +180,4 @@
 
     new_lpg.update(client.elements_by_id, False)
 
-    return new_lpg
->>>>>>> bc0383a8
+    return new_lpg