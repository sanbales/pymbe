--- conflicted
+++ resolved
@@ -1,8 +1,4 @@
-<<<<<<< HEAD
-# pyMBE
-=======
 # PyMBE
->>>>>>> 4549a555
 
 A project to experiment with and validate semantics for `KerML` and `SysML v2`. Running core semantics and interpreting models is a foundational capability for any modeling software.
 
