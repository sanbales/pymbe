import json
from collections import defaultdict
from dataclasses import dataclass, field
from enum import Enum
from functools import lru_cache
from pathlib import Path
from typing import Any, Collection, Dict, List, Optional, Tuple, Union
from uuid import uuid4
from warnings import warn

from pymbe.metamodel import MetaModel

OWNER_KEYS = ("owner", "owningRelatedElement", "owningRelationship")
VALUE_METATYPES = ("AttributeDefinition", "AttributeUsage", "DataType")


def is_id_item(item):
    return isinstance(item, dict) and item["@id"] is not None and isinstance(item["@id"], str)


class ListOfNamedItems(list):
    """A list that also can return items by their name."""

    # FIXME: figure out why __dir__ of returned objects think they are lists
    def __getitem__(self, key):
        item_map = {
            item._data["declaredName"]: item
            for item in self
            if isinstance(item, Element) and "declaredName" in item._data
        }
        effective_item_map = {
            item._data["effectiveName"]: item
            for item in self
            if isinstance(item, Element) and "effectiveName" in item._data
        }
        if key in item_map:
            return item_map[key]
        if key in effective_item_map:
            return effective_item_map[key]
        if isinstance(key, int):
            return super().__getitem__(key)
        return None


class Naming(Enum):
    """An enumeration for how to repr SysML elements"""

    IDENTIFIER = "identifier"
    LONG = "long"
    QUALIFIED = "qualified"
    SHORT = "short"
    LABEL = "label"

    def get_name(self, element: "Element") -> str:
        naming = self._value_  # pylint: disable=no-member

        # TODO: Check with Bjorn, he wanted: (a)-[r:RELTYPE {name: a.name + '<->' + b.name}]->(b)
        if element._is_relationship:
            return f"<{element._metatype}({element.source} ←→ {element.target})>"

        data = element._data
        if naming == Naming.QUALIFIED.value:
            return f"""<{data["qualifiedName"]}>"""

        if naming == Naming.IDENTIFIER.value:
            return f"""<{data["@id"]}>"""
        if naming == Naming.LABEL.value:
            return element._derived.get("label")
        name = data.get("declaredName") or data.get("value") or data["@id"]
        if naming == Naming.SHORT.value:
            return f"<{name}>"
        return f"""<{name} «{data["@type"]}»>"""


class ModelClient:
    def get_element_data(self, element_id: str) -> dict:
        raise NotImplementedError("Must be implemented by the subclass")


@dataclass(repr=False)
class Model:  # pylint: disable=too-many-instance-attributes
    """A SysML v2 Model"""

    # TODO: Look into making elements immutable (e.g., frozen dict)
    elements: Dict[str, "Element"]

    name: str = "SysML v2 Model"

    all_relationships: Dict[str, "Element"] = field(default_factory=dict)
    all_non_relationships: Dict[str, "Element"] = field(default_factory=dict)

    ownedElement: ListOfNamedItems = field(  # pylint: disable=invalid-name
        default_factory=ListOfNamedItems,
    )
    ownedMetatype: Dict[str, List["Element"]] = field(  # pylint: disable=invalid-name
        default_factory=dict,
    )
    ownedRelationship: List["Element"] = field(  # pylint: disable=invalid-name
        default_factory=list,
    )

    max_multiplicity = 100

    source: Any = None

    _api: ModelClient = None
    _initializing: bool = True
    _naming: Naming = Naming.LABEL  # The scheme to use for repr'ing the elements

    metamodel: Optional[MetaModel] = None

    _metamodel_hints: Dict[str, List[List[str]]] = field(
        default_factory=dict
    )  # hints about attribute primary v derived, expected value type, etc.

    def __post_init__(self):
<<<<<<< HEAD
        self.metamodel = MetaModel()

=======

        self.metamodel = self.metamodel or MetaModel()
>>>>>>> e431f79c
        self._metamodel_hints = self.metamodel.metamodel_hints

        self.elements = {
            id_: Element(
                _data=data,
                _model=self,
                _metamodel_hints={att[0]: att[1:] for att in self._metamodel_hints[data["@type"]]},
            )
            for id_, data in self.elements.items()
            if isinstance(data, dict)
        }

        self._add_owned()

        # Modify and add derived data to the elements
        self._add_relationships()
        self._add_labels()
        self._initializing = False

    def __repr__(self) -> str:
        data = self.source or f"{len(self.elements)} elements"
        return f"<SysML v2 Model ({data})>"

    @staticmethod
    def load(
        elements: Collection[Dict],
        **kwargs,
    ) -> "Model":
        """Make a Model from an iterable container of elements"""
        return Model(
            elements={element["@id"]: element for element in elements if "@id" in element},
            **kwargs,
        )

    @staticmethod
    def load_from_file(filepath: Union[Path, str], encoding: str = "utf-8") -> "Model":
        """Make a model from a JSON file"""
        if isinstance(filepath, str):
            filepath = Path(filepath)

        if not filepath.is_file():
            raise ValueError(f"'{filepath}' does not exist!")

        return Model.load(
            elements=json.loads(filepath.read_text(encoding=encoding)),
            name=filepath.name,
            source=filepath.resolve(),
        )

    @staticmethod
    def load_from_post_file(filepath: Union[Path, str], encoding: str = "utf-8") -> "Model":
        """Make a model from a JSON file formatted to POST to v2 API (includes payload fields)"""
        if isinstance(filepath, str):
            filepath = Path(filepath)

        if not filepath.is_file():
            raise ValueError(f"'{filepath}' does not exist!")

        with open(filepath, "r", encoding="UTF-8") as raw_post_fp:
            element_raw_post_data = json.load(raw_post_fp)

            factored_data = []
            for raw_post in element_raw_post_data:
                factored_data_element = dict(raw_post["payload"].items()) | {
                    "@id": raw_post["identity"]["@id"]
                }
                factored_data.append(factored_data_element)

        return Model.load(
            elements=factored_data,
            name=filepath.name,
            source=filepath.resolve(),
        )

    @property
    def packages(self) -> Tuple["Element"]:
        return tuple(
            element for element in self.elements.values() if element._metatype == "Package"
        )

    def get_element(
        self, element_id: str, fail: bool = True, resolve: bool = True
    ) -> Optional["Element"]:
        """Get an element, or retrieve it from the API if it is there"""
        element = self.elements.get(element_id)
        if element and not isinstance(element, Element):
            return element
        if not element and self._api:
            data = self._api.get_element_data(element_id) if resolve else {}
            element = Element(
                _id=element_id,
                _data=data,
                _model=self,
                _metamodel_hints=self._metamodel_hints[data["@type"]],
            )
        if element and resolve and element._is_proxy:
            element.resolve()
        if fail and element is None:
            raise KeyError(f"Could not retrieve '{element_id}' from the API")
        return element

    def _add_element(self, element: "Element") -> "Element":
        id_ = element._id
        metatype = element._metatype

        self.elements[id_] = element

        if element.get_owner() is None:
            if element not in self.ownedElement:
                self.ownedElement += [element]

        if metatype not in self.ownedMetatype:
            self.ownedMetatype[metatype] = []
        if element not in self.ownedMetatype[metatype]:
            self.ownedMetatype[metatype] += [element]

        if element._is_relationship:
            if element not in self.ownedRelationship:
                self.ownedRelationship += [element]
            if id_ not in self.all_relationships:
                self.all_relationships[id_] = element
        else:
            if id_ not in self.all_non_relationships:
                self.all_non_relationships[id_] = element

        if not self._initializing:
            self._add_labels(element)
        return element

    def save_to_file(
        self, filepath: Union[Path, str] = None, indent: int = 2, encoding: str = "utf-8"
    ):
        filepath = filepath or self.name
        if not self.elements:
            warn("Model has no elements, nothing to save!")
            return
        if isinstance(filepath, str):
            filepath = Path(filepath)
        if not filepath.name.endswith(".json"):
            filepath = filepath.parent / f"{filepath.name}.json"
        if filepath.exists():
            warn(f"Overwriting {filepath}")
        filepath.write_text(
            json.dumps(
                [element._data for element in self.elements.values() if element._data],
                indent=indent,
            ),
            encoding=encoding,
        )

    def _add_labels(self, *elements):
        """Attempts to add a label to the elements"""
        from .label import get_label  # pylint: disable=import-outside-toplevel

        elements = elements or self.elements.values()
        for element in elements:
            label = get_label(element=element)
            if label:
                element._label = label

    def _add_owned(self):
        """Adds owned elements, relationships, and metatypes to the model"""
        elements = self.elements

        self.all_relationships = {
            id_: element for id_, element in elements.items() if element._is_relationship
        }
        self.all_non_relationships = {
            id_: element for id_, element in elements.items() if not element._is_relationship
        }

        owned = [element for element in elements.values() if element.get_owner() is None]
        self.ownedElement = ListOfNamedItems(
            element for element in owned if not element._is_relationship
        )

        self.ownedRelationship = [
            relationship for relationship in owned if relationship._is_relationship
        ]

        by_metatype = defaultdict(list)
        for element in elements.values():
            by_metatype[element._metatype].append(element)
        self.ownedMetatype = dict(by_metatype)

    def _add_relationships(self):
        """Adds relationships to elements"""

        # TODO: make this more elegant...  maybe.
        for relationship in self.all_relationships.values():
            self._add_relationship(relationship)

    def _add_relationship(self, relationship):
        relationship_mapper = {
            "through": ("source", "target"),
            "reverse": ("target", "source"),
        }

        endpoints = {
            endpoint_type: [
                self.get_element(endpoint["@id"]) for endpoint in relationship._data[endpoint_type]
            ]
            for endpoint_type in ("source", "target")
        }
        metatype = relationship._metatype
        for direction, (key1, key2) in relationship_mapper.items():
            endpts1, endpts2 = endpoints[key1], endpoints[key2]
            for endpt1 in endpts1:
                for endpt2 in endpts2:
                    endpt1._derived[f"{direction}{metatype}"] += [{"@id": endpt2._data["@id"]}]


@dataclass(repr=False)
class Element:  # pylint: disable=too-many-instance-attributes
    """A SysML v2 Element"""

    _data: Dict[str, Any]
    _model: Model

    _metamodel_hints: Dict[str, List[str]]

    _id: str = field(default_factory=lambda: str(uuid4()))
    _label: str = None
    _metatype: str = "Element"
    _derived: Dict[str, List] = field(default_factory=lambda: defaultdict(list))
    # TODO: replace this with instances sequences
    # _instances: List["Instance"] = field(default_factory=list)
    _is_abstract: bool = False
    _is_proxy: bool = True
    _is_relationship: bool = False
    _package: "Element" = None

    # TODO: Add comparison to allow sorting of elements (e.g., by name and then by id)

    def __post_init__(self):
        # if not self._model._initializing:
        #    self._model.elements[self._id] = self
        if self._data:
            self.resolve()

    def resolve(self):
        if not self._is_proxy:
            return

        model = self._model

        if not self._data:
            if not model._api:
                raise SystemError("Model must have an API to retrieve the data from!")
            self._data = model._api.get_element_data(self._id)
        data = self._data
        self._id = data["@id"]
        self._metatype = data["@type"]

        self._is_abstract = bool(data.get("isAbstract"))
        self._is_relationship = bool(data.get("source")) and bool(data.get("target"))
        for key, items in data.items():
            # set up owned elements to be referencable by their name
            if key.startswith("owned") and isinstance(items, list):
                data[key] = ListOfNamedItems(items)
            # add Pythonic property to Element object based on metamodel for primary data values
            elif (
                key in self._metamodel_hints
                and self._metamodel_hints[key][1] == "primary"
                and self._metamodel_hints[key][3] != "EReference"
            ):
                setattr(self, key, items)
        if not model._initializing:
            self._model._add_element(self)
        self._is_proxy = False

    def __call__(self, *args, **kwargs):
        element = kwargs.pop("element", None)
        if element:
            warn("When instantiating an element, you cannot pass it element.")

    def __dir__(self):
        return sorted(
            set(
                list(super().__dir__())
                + [key for key in [*self._data, *self._derived] if key.isidentifier()]
            )
        )

    def __eq__(self, other):
        if isinstance(other, str):
            return self._id == other
        # TODO: Assess if this is more trouble than it's worth
        # if isinstance(other, dict):
        #     return tuple(sorted(self._data.items())) == tuple(sorted(other.items()))
        return self is other

    def __getattr__(self, key: str):
        try:
            return self[key]
        except KeyError as exc:
            raise AttributeError(f"Cannot find {key}") from exc

    def __getitem__(self, key: str):
        found = False
        for source in ("_data", "_derived"):
            source = self.__getattribute__(source)
            if key in source:
                found = True
                item = source[key]
                break
        if not found:
            if (
                key in self._metamodel_hints
                and self._metamodel_hints[key][1] == "derived"
                and self._metamodel_hints[key][3] == "EReference"
            ):
                found = True
                item = self.derive_attribute(key)

        if not found:
            raise KeyError(f"No '{key}' in {self}")

        if isinstance(item, (dict, str)):
            item = self.__safe_dereference(item)
        elif isinstance(item, (list, tuple, set)):
            items = [self.__safe_dereference(sub_item) for sub_item in item]
            return type(item)(items)
        return item

    def __hash__(self):
        id_ = self._id
        if id_ is None:
            warn(
                f"Element (oid={id(self)}, data={self._data}) has no '@id'! Generating one for it"
            )
            id_ = self._data["@id"] = str(uuid4())
        return hash(id_)

    def __lt__(self, other):
        if isinstance(other, str):
            other = self._model.get_element(other, fail=False) or other
        if not isinstance(other, Element):
            raise ValueError(f"Cannot compare an element to {type(other)}")
        if self.get("name", None) and other.get("name", None):
            return self.name < other.name
        return self._id < other._id

    def __repr__(self):
        return self._model._naming.get_name(element=self)

    @property
    def label(self) -> str:
        return self._label

    @property
    def relationships(self) -> Dict[str, Any]:
        return {
            key: self[key]
            for key in self._derived
            if key.startswith("through") or key.startswith("reverse")
        }

    @property
    def owning_package(self) -> "Element":
        """A lazy property to remember what package elements belongs to."""
        if self._package is None:
            owner = self.get_owner()
            while owner and owner._metatype != "Package":
                owner = owner.get_owner()
            self._package = owner
        return self._package

    @lru_cache(maxsize=1024)
    def is_in_package(self, package: "Element") -> bool:
        owning_package = self.owning_package
        while owning_package:
            if owning_package == package:
                return True
            owning_package = owning_package.owning_package
        return False

    def get(self, key: str, default: Any = None) -> Any:
        try:
            return self[key]
        except KeyError:
            return default

    def get_element(self, element_id) -> "Element":
        return self._model.get_element(element_id)

    def get_owner(self) -> "Element":
        data = self._data
        owner_id = None
        for key in OWNER_KEYS:
            owner_id = (data.get(key) or {}).get("@id")
            if owner_id is not None:
                break
        if owner_id is None:
            return None
        return self._model.get_element(owner_id)

    @staticmethod
    def new(data: dict, model: Model) -> "Element":
        return Element(
            _data=data, _model=model, _metamodel_hints=model._metamodel_hints[data["@type"]]
        )

    def __safe_dereference(self, item):
        """If given a reference to another element, try to get that element"""
        try:
            if isinstance(item, dict) and "@id" in item:
                if len(item) > 1:
                    warn(f"Found a reference with more than one entry: {item}")
                item = item["@id"]
            return self._model.get_element(item)
        except KeyError:
            return item

<<<<<<< HEAD
    def derive_attribute(self, key: str) -> "Element":
        # entry point for deriving attributes within elements on demand

        if key == "type":
            return self.derive_type()
        if "owned" in key and key not in ("ownedMember",):
            return self.derive_owned_x(key[5:])
        if key == "ownedMember":
            return self.derive_owned_member()

        raise NotImplementedError(f"The method to derive {key} has yet to be developed.")
=======
    def derive_attribute(self, key: str):
        # entry point for deriving attributes within elements on demand

        attribute_derivations_by_key = dict(
            type=self.derive_type,
            ownedMember=self.derive_owned_member,
        )

        deriver = attribute_derivations_by_key.get(key)

        if deriver:
            return deriver()

        if "owned" in key:
            return self.derive_owned_x(key[5:])

        raise NotImplementedError(f"The method to derive '{key}' has yet to be developed.")
>>>>>>> e431f79c

    def derive_type(self):
        if hasattr(self, "throughFeatureTyping"):
            return self.throughFeatureTyping
<<<<<<< HEAD

        return []

    def derive_owned_member(self) -> Tuple["Element"]:
        # TODO: Make this work with generalization of metatypes
        return tuple(
            owned_related_ele
            for owned_rel in self.ownedRelationship
            for owned_related_ele in owned_rel.ownedRelatedElement
            if owned_rel._metatype == "OwningMembership"
        )

    def derive_owned_x(self, owned_kind: str) -> Tuple["Element"]:
        return tuple(
            owned_related_ele
            for owned_rel in self.ownedRelationship
            for owned_related_ele in owned_rel.ownedRelatedElement
            if owned_related_ele._metatype == owned_kind
        )
=======
        return []

    def derive_owned_member(self):
        found_ele = []

        for owned_rel in self.ownedRelationship:
            if owned_rel._metatype == "OwningMembership":
                # TODO: Make this work with generalization of metatypes
                for owned_related_ele in owned_rel.ownedRelatedElement:
                    found_ele.append(owned_related_ele)

        return found_ele

    def derive_owned_x(self, owned_kind: str):
        found_ele = []
        for owned_rel in self.ownedRelationship:
            for owned_related_ele in owned_rel.ownedRelatedElement:
                if owned_related_ele._metatype == owned_kind:
                    found_ele.append(owned_related_ele)
        return found_ele
>>>>>>> e431f79c
<|MERGE_RESOLUTION|>--- conflicted
+++ resolved
@@ -114,13 +114,7 @@
     )  # hints about attribute primary v derived, expected value type, etc.
 
     def __post_init__(self):
-<<<<<<< HEAD
-        self.metamodel = MetaModel()
-
-=======
-
         self.metamodel = self.metamodel or MetaModel()
->>>>>>> e431f79c
         self._metamodel_hints = self.metamodel.metamodel_hints
 
         self.elements = {
@@ -535,44 +529,23 @@
         except KeyError:
             return item
 
-<<<<<<< HEAD
-    def derive_attribute(self, key: str) -> "Element":
+    def derive_attribute(self, key: str) -> Union["Element", Tuple["Element"]]:
         # entry point for deriving attributes within elements on demand
-
-        if key == "type":
-            return self.derive_type()
-        if "owned" in key and key not in ("ownedMember",):
-            return self.derive_owned_x(key[5:])
-        if key == "ownedMember":
-            return self.derive_owned_member()
-
-        raise NotImplementedError(f"The method to derive {key} has yet to be developed.")
-=======
-    def derive_attribute(self, key: str):
-        # entry point for deriving attributes within elements on demand
-
         attribute_derivations_by_key = dict(
             type=self.derive_type,
             ownedMember=self.derive_owned_member,
         )
-
         deriver = attribute_derivations_by_key.get(key)
-
         if deriver:
             return deriver()
-
         if "owned" in key:
             return self.derive_owned_x(key[5:])
-
         raise NotImplementedError(f"The method to derive '{key}' has yet to be developed.")
->>>>>>> e431f79c
-
-    def derive_type(self):
+
+    def derive_type(self) -> Tuple["Element"]:
         if hasattr(self, "throughFeatureTyping"):
             return self.throughFeatureTyping
-<<<<<<< HEAD
-
-        return []
+        return ()
 
     def derive_owned_member(self) -> Tuple["Element"]:
         # TODO: Make this work with generalization of metatypes
@@ -590,25 +563,3 @@
             for owned_related_ele in owned_rel.ownedRelatedElement
             if owned_related_ele._metatype == owned_kind
         )
-=======
-        return []
-
-    def derive_owned_member(self):
-        found_ele = []
-
-        for owned_rel in self.ownedRelationship:
-            if owned_rel._metatype == "OwningMembership":
-                # TODO: Make this work with generalization of metatypes
-                for owned_related_ele in owned_rel.ownedRelatedElement:
-                    found_ele.append(owned_related_ele)
-
-        return found_ele
-
-    def derive_owned_x(self, owned_kind: str):
-        found_ele = []
-        for owned_rel in self.ownedRelationship:
-            for owned_related_ele in owned_rel.ownedRelatedElement:
-                if owned_related_ele._metatype == owned_kind:
-                    found_ele.append(owned_related_ele)
-        return found_ele
->>>>>>> e431f79c
