--- conflicted
+++ resolved
@@ -4,11 +4,7 @@
 from enum import Enum
 from functools import lru_cache
 from pathlib import Path
-<<<<<<< HEAD
 from typing import Any, Collection, Dict, List, Optional, Tuple, Union
-=======
-from typing import Any, Collection, Dict, List, Tuple, Union
->>>>>>> de87c5b9
 from uuid import uuid4
 from warnings import warn
 
@@ -109,9 +105,6 @@
 
     _api: ModelClient = None
     _initializing: bool = True
-<<<<<<< HEAD
-    _naming: Naming = Naming.LONG  # The scheme to use for repr'ing the elements
-=======
     _naming: Naming = Naming.LABEL  # The scheme to use for repr'ing the elements
 
     metamodel: MetaModel = None
@@ -119,7 +112,6 @@
     _metamodel_hints: Dict[str, List[List[str]]] = field(
         default_factory=dict
     )  # hints about attribute primary v derived, expected value type, etc.
->>>>>>> de87c5b9
 
     def __post_init__(self):
 
@@ -205,29 +197,21 @@
             element for element in self.elements.values() if element._metatype == "Package"
         )
 
-<<<<<<< HEAD
     def get_element(
         self, element_id: str, fail: bool = True, resolve: bool = True
     ) -> Optional["Element"]:
-=======
-    def get_element(self, element_id: str, fail: bool = True, resolve: bool = True) -> "Element":
->>>>>>> de87c5b9
         """Get an element, or retrieve it from the API if it is there"""
         element = self.elements.get(element_id)
         if element and not isinstance(element, Element):
             return element
         if not element and self._api:
             data = self._api.get_element_data(element_id) if resolve else {}
-<<<<<<< HEAD
-            element = Element(_id=element_id, _data=data, _model=self)
-=======
             element = Element(
                 _id=element_id,
                 _data=data,
                 _model=self,
                 _metamodel_hints=self._metamodel_hints[data["@type"]],
             )
->>>>>>> de87c5b9
         if element and resolve and element._is_proxy:
             element.resolve()
         if fail and element is None:
@@ -240,12 +224,6 @@
 
         self.elements[id_] = element
 
-<<<<<<< HEAD
-        if not self._initializing:
-            self._add_labels(element)
-
-=======
->>>>>>> de87c5b9
         if element.get_owner() is None:
             if element not in self.ownedElement:
                 self.ownedElement += [element]
@@ -263,11 +241,6 @@
         else:
             if id_ not in self.all_non_relationships:
                 self.all_non_relationships[id_] = element
-<<<<<<< HEAD
-        return element
-
-    def save_to_file(self, filepath: Union[Path, str] = None, indent: int = 2):
-=======
 
         if not self._initializing:
             self._add_labels(element)
@@ -276,7 +249,6 @@
     def save_to_file(
         self, filepath: Union[Path, str] = None, indent: int = 2, encoding: str = "utf-8"
     ):
->>>>>>> de87c5b9
         filepath = filepath or self.name
         if not self.elements:
             warn("Model has no elements, nothing to save!")
@@ -342,23 +314,6 @@
             "through": ("source", "target"),
             "reverse": ("target", "source"),
         }
-<<<<<<< HEAD
-        # TODO: make this more elegant...  maybe.
-        for relationship in self.all_relationships.values():
-            endpoints = {
-                endpoint_type: [
-                    self.get_element(endpoint["@id"])
-                    for endpoint in relationship._data[endpoint_type]
-                ]
-                for endpoint_type in ("source", "target")
-            }
-            metatype = relationship._metatype
-            for direction, (key1, key2) in relationship_mapper.items():
-                endpts1, endpts2 = endpoints[key1], endpoints[key2]
-                for endpt1 in endpts1:
-                    for endpt2 in endpts2:
-                        endpt1._derived[f"{direction}{metatype}"] += [{"@id": endpt2._data["@id"]}]
-=======
 
         endpoints = {
             endpoint_type: [
@@ -372,7 +327,6 @@
             for endpt1 in endpts1:
                 for endpt2 in endpts2:
                     endpt1._derived[f"{direction}{metatype}"] += [{"@id": endpt2._data["@id"]}]
->>>>>>> de87c5b9
 
 
 @dataclass(repr=False)
@@ -398,13 +352,8 @@
     # TODO: Add comparison to allow sorting of elements (e.g., by name and then by id)
 
     def __post_init__(self):
-<<<<<<< HEAD
-        if not self._model._initializing:
-            self._model.elements[self._id] = self
-=======
         # if not self._model._initializing:
         #    self._model.elements[self._id] = self
->>>>>>> de87c5b9
         if self._data:
             self.resolve()
 
@@ -413,10 +362,7 @@
             return
 
         model = self._model
-<<<<<<< HEAD
-=======
-
->>>>>>> de87c5b9
+
         if not self._data:
             if not model._api:
                 raise SystemError("Model must have an API to retrieve the data from!")
@@ -426,17 +372,11 @@
         self._metatype = data["@type"]
 
         self._is_abstract = bool(data.get("isAbstract"))
-<<<<<<< HEAD
-        self._is_relationship = bool(data.get("relatedElement"))
-=======
         self._is_relationship = bool(data.get("source")) and bool(data.get("target"))
->>>>>>> de87c5b9
         for key, items in data.items():
             # set up owned elements to be referencable by their name
             if key.startswith("owned") and isinstance(items, list):
                 data[key] = ListOfNamedItems(items)
-<<<<<<< HEAD
-=======
             # add Pythonic property to Element object based on metamodel for primary data values
             elif (
                 key in self._metamodel_hints
@@ -444,7 +384,6 @@
                 and self._metamodel_hints[key][3] != "EReference"
             ):
                 setattr(self, key, items)
->>>>>>> de87c5b9
         if not model._initializing:
             self._model._add_element(self)
         self._is_proxy = False
@@ -562,11 +501,7 @@
             return default
 
     def get_element(self, element_id) -> "Element":
-<<<<<<< HEAD
-        return self._model.get(element_id)
-=======
         return self._model.get_element(element_id)
->>>>>>> de87c5b9
 
     def get_owner(self) -> "Element":
         data = self._data
