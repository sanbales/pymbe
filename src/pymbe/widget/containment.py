--- conflicted
+++ resolved
@@ -122,10 +122,7 @@
             for widget in (self.api_client, self.file_loader):
                 trt.link((self, linked_attribute), (widget, linked_attribute))
 
-<<<<<<< HEAD
-=======
     # pylint: disable=no-self-use
->>>>>>> de87c5b9
     @trt.default("api_client")
     def _make_api_client(self) -> APIClientWidget:
         api_client = APIClientWidget(host_url="http://sysml2.intercax.com")
