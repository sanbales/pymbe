--- conflicted
+++ resolved
@@ -362,7 +362,6 @@
         elk_app.observe(self._update_selected, "selected")
         return elk_app
 
-<<<<<<< HEAD
     @trt.default("id_mapper")
     def _make_id_mapper(self) -> Mapper:
         transformer = self.elk_app.transformer
@@ -392,14 +391,9 @@
         }
         return Mapper(from_elk_id)
 
-    @trt.default("toggle_btn")
-    def _make_toggle_btn(self) -> elk_tools.ToggleCollapsedBtn:
-        return elk_tools.ToggleCollapsedBtn(
-=======
     @trt.default("center")
     def _make_center_btn(self) -> CenterButton:
         return CenterButton(
->>>>>>> e6829b82
             app=self.elk_app,
             description="",
             icon="compress",
