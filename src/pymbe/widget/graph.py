--- conflicted
+++ resolved
@@ -226,19 +226,10 @@
             button.disabled = failed
 
     def _update_diagram_graph(self, button=None):
-<<<<<<< HEAD
         failed = False
 
         enforce_directionality = self.enforce_directionality.value
         if self.edge_type_reverser.value and not enforce_directionality:
-=======
-        instructions: dict = self.get_projection_instructions(
-            projection=self.projection_selector.value,
-        )
-
-        directed = self.enforce_directionality.value
-        if self.edge_type_reverser.value and not directed:
->>>>>>> e27b09f0
             raise ValueError(
                 f"Reversing edge types: {reversed_edge_types} makes no "
                 "sense since directional is False")
@@ -320,15 +311,8 @@
                 ipyw.HBox([self.filter_by_dist, self.max_distance]),
             ]),
         }
-<<<<<<< HEAD
         accordion.update({**diagram.toolbar_accordion})
         buttons = [*diagram.toolbar_buttons] + [self.update_diagram]
-=======
-        accordion.update(**diagram.toolbar_accordion)
-
-        buttons = [*diagram.toolbar_buttons]
-        buttons += [self.update_diagram]
->>>>>>> e27b09f0
 
         with diagram.hold_trait_notifications():
             diagram.toolbar_accordion = accordion
