--- conflicted
+++ resolved
@@ -1,15 +1,9 @@
-<<<<<<< HEAD
+
 from .interpretation.interp_playbooks import random_generator_playbook
-from .model import Instance, Model
-from .widget.client import APIClientWidget
-from .widget.containment import ContainmentTree
-from .widget.diagram import M0Viewer, M1Viewer
-=======
 from .model import Element, Model, is_id_item
 from .widget.client import APIClientWidget
 from .widget.containment import ContainmentTree
 from .widget.diagram import M1Viewer
->>>>>>> de87c5b9
 from .widget.inspector import ElementInspector
 from .widget.ui import UI
 
@@ -18,14 +12,8 @@
     "ElementInspector",
     "M1Viewer",
     "Model",
-<<<<<<< HEAD
-    "APIClientWidget",
-    "UI",
-    "random_generator_playbook",
-=======
     "Element",
     "APIClientWidget",
     "UI",
     "is_id_item",
->>>>>>> de87c5b9
 )