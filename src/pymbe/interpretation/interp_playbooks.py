--- conflicted
+++ resolved
@@ -1,4 +1,4 @@
-from random import randint
+from random import randint, sample
 from uuid import uuid4
 
 import networkx as nx
@@ -520,12 +520,12 @@
 
             if len(source_sequences) <= len(target_sequences):
                 source_indices = list(range(0, min_side))
-                other_steps = random.sample(range(0, min_side), (max_side - min_side))
+                other_steps = sample(range(0, min_side), (max_side - min_side))
                 source_indices.extend(other_steps)
-                target_indices = random.sample(range(0, max_side), max_side)
+                target_indices = sample(range(0, max_side), max_side)
             else:
-                source_indices = random.sample(range(0, max_side), max_side)
-                other_steps = random.sample(range(0, min_side), (max_side - min_side))
+                source_indices = sample(range(0, max_side), max_side)
+                other_steps = sample(range(0, min_side), (max_side - min_side))
                 target_indices = list(range(0, min_side))
                 target_indices.extend(other_steps)
 
@@ -551,15 +551,8 @@
                 extended_source_sequences.append(new_source_seq)
                 extended_target_sequences.append(new_target_seq)
 
-<<<<<<< HEAD
             instances_dict[connector_ends[0]['@id']] = extended_source_sequences
             instances_dict[connector_ends[1]['@id']] = extended_target_sequences
-=======
-            # FIXME: Need to make random draws based on source length, target length, and connector multiplicity
-
-            instances_dict.update({connector_ends[0]['@id']: extended_source_sequences})
-            instances_dict.update({connector_ends[1]['@id']: extended_target_sequences})
->>>>>>> e1ce888d
 
 
 def build_sequence_templates(lpg: SysML2LabeledPropertyGraph) -> list:
