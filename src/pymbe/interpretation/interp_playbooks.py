--- conflicted
+++ resolved
@@ -49,17 +49,10 @@
 
 
 def random_generator_playbook(
-<<<<<<< HEAD
-        lpg: SysML2LabeledPropertyGraph,
-        name_hints: dict = None,
-        filtered_feat_packages: list = [],
-        phase_limit: int = 10) -> dict:
-=======
     lpg: SysML2LabeledPropertyGraph,
     name_hints: Dict[str, str] = None,
     filtered_feat_packages: List[Element] = None,
 ) -> InstanceDictType:
->>>>>>> 0327a8bb
     """
     Main routine to execute a playbook to randomly generate sequences as an interpretation
     of a SysML v2 model
@@ -77,22 +70,8 @@
 
     #all_feature_sequences = build_sequence_templates(lpg=lpg)
 
-<<<<<<< HEAD
-    all_feature_sequences = build_banded_sequence_templates(lpg=lpg)
-
-    if len(filtered_feat_packages) == 0:
-        feature_sequences = all_feature_sequences
-    else:
-        feature_sequences = [seq for seq in all_feature_sequences
-                             if lpg.model.elements[seq[-1]].owning_package in filtered_feat_packages]
-=======
-    # work from part definitions to establish how many definitions are needed
-
-    ptg = lpg.get_projection("Part Typing")
-    scg = lpg.get_projection("Part Definition")
-
     expression_sequences = build_expression_sequence_templates(lpg=lpg)
-    feature_sequences = build_sequence_templates(lpg=lpg)
+    feature_sequences = build_banded_sequence_templates(lpg=lpg)
 
     if filtered_feat_packages:
         expression_sequences = [
@@ -111,7 +90,6 @@
         feature_sequences=feature_sequences,
         model=lpg.model,
     )
->>>>>>> 0327a8bb
 
     instances_dict = {}
 
@@ -131,7 +109,6 @@
         instances_dict
     )
 
-<<<<<<< HEAD
     random_generator_playbook_phase_3_rollup(
         lpg.model,
         lpg.get_projection("Generalization"),
@@ -140,27 +117,13 @@
 
     if phase_limit < 4:
         return instances_dict
-=======
-    # PHASE 3: Expand the dictionaries out into feature sequences by pulling from instances
-    #          developed here
-    random_generator_playbook_phase_3(lpg.model, feature_sequences, instances_dict)
->>>>>>> 0327a8bb
 
     # PHASE 4: Expand sequences to support computations
     # Move through existing sequences and then start to pave further with new steps
     random_generator_playbook_phase_4(lpg.model, expression_sequences, instances_dict)
 
-<<<<<<< HEAD
-    random_generator_playbook_phase_4(lpg.model, expr_sequences, instances_dict)
-
-    # attached connector ends to sequences(
-
-    if phase_limit < 5:
-        return instances_dict
-
-=======
     # PHASE 5: Interpret connection usages and map ConnectionEnds at M0
->>>>>>> 0327a8bb
+
     random_generator_playbook_phase_5(lpg, lpg.get_projection("Connection"), instances_dict)
 
     return instances_dict
@@ -715,10 +678,7 @@
                     sorted_feature_groups.append(leaf_path)
                 except (nx.NetworkXNoPath, nx.NodeNotFound):
                     logger.debug("Could not find path: %s", traceback.format_exc())
-<<<<<<< HEAD
-
-=======
->>>>>>> 0327a8bb
+
     return sorted_feature_groups
 
 def build_banded_sequence_templates(lpg: SysML2LabeledPropertyGraph) -> list:
@@ -729,7 +689,6 @@
         leaves = [node for node in connected_sub.nodes if connected_sub.in_degree(node) == 0]
         roots = [node for node in connected_sub.nodes if connected_sub.out_degree(node) == 0]
 
-<<<<<<< HEAD
         for leaf_id in leaves:
             # FIXME: Filter by package here - if the leaf is not in the target package(s), skip looking for paths
             leaf = lpg.model.elements[leaf_id]
@@ -754,15 +713,13 @@
     return sorted_feature_groups
 
 
-def build_expression_sequence_templates(lpg: SysML2LabeledPropertyGraph) -> list:
-=======
 def build_expression_sequence_templates(lpg: SysML2LabeledPropertyGraph) -> List[List[str]]:
     """
     Compute minimal length sequence of M1 types for all expression steps in the model.
 
     :return: list of lists of Element IDs (as strings) representing feature nesting.
     """
->>>>>>> 0327a8bb
+
     evg = lpg.get_projection("Expression Value")
 
     sorted_feature_groups = []
