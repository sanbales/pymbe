--- conflicted
+++ resolved
@@ -1,17 +1,10 @@
-<<<<<<< HEAD
 from .set_builders import create_set_with_new_instances
 from .set_builders import extend_sequences_by_sampling
 import networkx as nx
-=======
->>>>>>> cd471b0a
 import random
-
 from ..query.query import *
-<<<<<<< HEAD
 from ..label import get_label
-=======
 from .set_builders import create_set_with_new_instances
->>>>>>> cd471b0a
 
 # The playbooks here work to use set building steps to build up sets of instances from a given model
 
