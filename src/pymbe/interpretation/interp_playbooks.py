from random import randint
from uuid import uuid4

import networkx as nx

from ..graph.lpg import SysML2LabeledPropertyGraph
from ..label import get_label, get_label_for_id
from ..query.metamodel_navigator import map_inputs_to_results
from ..query.query import (
    feature_multiplicity,
    get_types_for_feature,
    roll_up_multiplicity_for_type,
    safe_get_featuring_type_by_id,
)
from .set_builders import (
    create_set_with_new_instances,
    extend_sequences_by_sampling,
    extend_sequences_with_new_expr,
    extend_sequences_with_new_value_holder,
)

# The playbooks here work to use set building steps to build up sets of instances from a given model

# Random builder for classifiers and features

# This playbook is an initial playbook that will randomly generate sequences to fill in sets that are interpretations
# of the user model

TYPES_FOR_FEATURING = (
    "AttributeUsage",
    "ConnectionUsage",
    "InterfaceUsage",
    "PartUsage",
    "PortUsage",
)

TYPES_FOR_ROLL_UP_MULTIPLICITY = (
    "AttributeDefinition",
    "ConnectionDefinition",
    "DataType",
    "InterfaceDefinition",
    "PartDefinition",
    "PortDefinition",
)


def random_generator_playbook(
    lpg: SysML2LabeledPropertyGraph,
    name_hints: dict,
) -> dict:

    can_interpret = validate_working_data(lpg)

    if not can_interpret:
        return {}

    all_elements = lpg.nodes

    # PHASE 0: Add implicit relationships between parameters to assure equation solving

    random_generator_phase_0_interpreting_edges(lpg)

    # PHASE 1: Create a set of instances for part definitions based on usage multiplicities

    # work from part definitions to establish how many definitions are needed

    ptg = lpg.get_projection("Part Typing Graph")
    scg = lpg.get_projection("Part Definition Graph")

    feature_sequences = build_sequence_templates(lpg=lpg)

    full_multiplicities = random_generator_phase_1_multiplicities(lpg, ptg, scg)

    instances_dict = {}

    for type_id, number in full_multiplicities.items():
        new_instances = create_set_with_new_instances(
            sequence_template=[all_elements[type_id]],
            quantities=[number],
            name_hints=name_hints,
        )

        instances_dict.update({type_id: new_instances})

    # pick up the definitions that aren't matched to a usage yet

    random_generator_playbook_phase_1_singletons(lpg, scg, instances_dict)

    # PHASE 2: Combine sets of instances into sets that are marked as more general in the user model

    # "Roll up" the graph through a breadth-first search from the most general classifier down to the most specific
    # and then move in reverse order from the specific (subset) to the general (superset)

    random_generator_playbook_phase_2_rollup(scg, instances_dict)

    # Fill in any part definitions that still don't have instances yet (because they get filtered out by the
    # Part Definition pre-defined graph (neither typed nor subclassed))

    random_generator_playbook_phase_2_unconnected(all_elements, instances_dict)

    # PHASE 3: Expand the dictionaries out into feature sequences by pulling from instances developed here

    random_generator_playbook_phase_3(feature_sequences, all_elements, lpg, instances_dict)

    # PHASE 4: Expand sequences to support computations

    expr_sequences = build_expression_sequence_templates(lpg=lpg)

    # for indx, seq in enumerate(expr_sequences):
    #    print("Sequence number " + str(indx))
    #    for item in seq:
    #        print(get_label(all_elements[item], all_elements) + ", id = " + item)

    # Move through existing sequences and then start to pave further with new steps

    random_generator_playbook_phase_4(expr_sequences, lpg, instances_dict)

    # attached connector ends to sequences(

    random_generator_playbook_phase_5(lpg, lpg.get_projection("Connection Graph"), instances_dict)

    return instances_dict

<<<<<<< HEAD

def random_generator_phase_0_interpreting_edges(lpg: SysML2LabeledPropertyGraph):
=======
def random_generator_phase_0_interpreting_edges(
    client: SysML2Client,
    lpg: SysML2LabeledPropertyGraph
):

    """
    Pre-work for the interpretation to support expression evaluations
    :param client: Active SysML Client
    :param lpg: Working Labeled Property Graph
    :return: None - side effect is update to LPG with new edges
    """

>>>>>>> bc0383a8
    new_edges = [
        (source, target, metatype, {
            "@id": f"_{uuid4()}",
            "@type": metatype,
            "label": metatype,
            "relatedElement": [
                {"@id": source},
                {"@id": target},
            ],
            "source": [{"@id": source}],
            "target": [{"@id": target}],
        })
        for source, target, metatype in map_inputs_to_results(lpg)
    ]
    new_elements = {
        data["@id"]: data
        for *_, data in new_edges
    }

    lpg.elements_by_id = {**lpg.elements_by_id, **new_elements}
    for edge in new_edges:
        new_edg = {(edge[0:3]): edge[3]}
        lpg.edges.update(new_edg)

    lpg.graph.add_edges_from([
            [
                edge[0],  # source node (str id)
                edge[1],  # target node (str id)
                edge[2],  # edge metatypetype (str name)
                edge[3],  # edge data (dict)
            ]
            for edge in new_edges
        ])


def random_generator_phase_1_multiplicities(
    lpg: SysML2LabeledPropertyGraph,
    ptg: nx.DiGraph,
    scg: nx.DiGraph,
) -> dict:
    """
    Calculates the multiplicities for classifiers in the considered model to support initial generation
    :param lpg: Active SysML graph
    :param ptg: Part Typing Graph projection from the LPG
    :param scg: Subclassing Graph projection from the LPG
    :return: dictionary of multiplicities for instance generation, indexed by classifier ID
    """


    abstracts = [
        node
        for node in ptg.nodes
        if lpg.nodes[node].get("isAbstract")
    ]

    # find the maximal amount of types directly based on instances
    type_multiplicities = {
        pt: roll_up_multiplicity_for_type(
            lpg,
            lpg.nodes[pt],
            "upper",
        )
        for pt in ptg.nodes
        if lpg.nodes[pt]["@type"] in TYPES_FOR_ROLL_UP_MULTIPLICITY
    }

    full_multiplicities = {}
    # look at all the types in the feature sequences
    for typ, mult in type_multiplicities.items():
        if typ in abstracts:
            specifics = list(scg.successors(typ))
            taken = 0
            no_splits = len(specifics)
            # need to sub-divide the abstract quantities
            for index, specific in enumerate(specifics):
                if index < (no_splits - 1):
                    draw = randint(0, mult)
                    taken = taken + draw
                else:
                    draw = mult - taken
                full_multiplicities[specific] = draw
        else:
            full_multiplicities[typ] = mult

    return full_multiplicities


def random_generator_playbook_phase_1_singletons(
    lpg: SysML2LabeledPropertyGraph,
    scg: nx.DiGraph,
    instances_dict: dict,
) -> None:
    """
    Calculates instances for classifiers that aren't directly typed (but may have members or be superclasses for
    model elements that have sequences generated for them)
    :param lpg: Active SysML graph
    :param scg: Subclassing Graph projection from the LPG
    :param instances_dict: Working dictionary of interpreted sequences for the model
    :return: None - side effect is addition of new instances to the instances dictionary
    """

    all_elements = lpg.nodes

    # need to generate single instances at leaves that don't match types
    leaves = [node for node in scg.nodes if scg.out_degree(node) == 0]

    new_instances = {
        leaf: create_set_with_new_instances(
            sequence_template=[all_elements[leaf]],
            quantities=[1],
            name_hints={},
        )
        for leaf in leaves
        if leaf not in instances_dict
    }
    instances_dict.update(new_instances)


def random_generator_playbook_phase_2_rollup(
    scg: nx.DiGraph,
    instances_dict: dict,
) -> None:

    """
    Build up set of sequences for classifiers by taking the union of sequences already generated for the classifier
    subclasses.
    :param lpg: Active SysML graph
    :param scg: Subclassing Graph projection from the LPG
    :param instances_dict: Working dictionary of interpreted sequences for the model
    :return: None - side effect is addition of new instances to the instances dictionary
    """

    roots = [node for node in scg.nodes if scg.in_degree(node) == 0]

    for root in roots:
        bfs_dict = dict(nx.bfs_successors(scg, root))
        bfs_list = list(bfs_dict.keys())
        bfs_list.reverse()

        for gen in bfs_list:
            new_superset = []
            # use the BFS dictionary to be assured that everything is covered
            #update_dict = generate_superset_instances(scg, gen, visited_nodes, instances_dict)

            for subset_node in bfs_dict[gen]:
                new_superset.extend(instances_dict[subset_node])

            instances_dict.update({gen: new_superset})


def random_generator_playbook_phase_2_unconnected(
    all_elements: dict,
    instances_dict: dict,
) -> None:
    """
    Final pass to generate sequences for classifiers that haven't been given sequences yet
    :param all_elements: Full dictionary of elements in the working memory
    :param instances_dict: Working dictionary of interpreted sequences for the model
    :return: None - side effect is addition of new instances to the instances dictionary
    """

    finishing_list = [
        node
        for node in all_elements.values()
        if node["@type"] == "PartDefinition"
           and node["@id"] not in instances_dict
    ]

    for element in finishing_list:
        new_instances = create_set_with_new_instances(
            sequence_template=[element],
            quantities=[1],
            name_hints=[],
        )

        instances_dict.update({element["@id"]: new_instances})


def random_generator_playbook_phase_3(
    feature_sequences: list,
    all_elements: dict,
    lpg: SysML2LabeledPropertyGraph,
    instances_dict: dict,
) -> None:
<<<<<<< HEAD
    already_drawn, last_sequence = {}, []
=======

    """
    Begin generating interpreting sequences for Features in the model by extending classifier sequences with randomly
    selected instances of classifiers that type nested features
    :param feature_sequences: Sequences that represent the nesting structure of the features
    :param all_elements: Full dictionary of elements in the working memory
    :param lpg: Active SysML graph
    :param ptg: Part Typing Graph projection from the LPG
    :param instances_dict: Working dictionary of interpreted sequences for the model
    :return: None - side effect is addition of new instances to the instances dictionary
    """

    already_drawn = {}
    last_sequence = []
>>>>>>> bc0383a8
    for feature_sequence in feature_sequences:
        new_sequences = []

        feat = None
        for index, feature_id in enumerate(feature_sequence):
            if feature_id in instances_dict and index > 0:
                # don't repeat draws if you encounter the same feature again
                continue
            # sample set will be the last element in the sequence for classifiers
            feature = all_elements[feature_id]
<<<<<<< HEAD
            if feature["@type"] in TYPES_FOR_FEATURING:
                types = get_types_for_feature(lpg, feature["@id"])
=======

            if feature["@type"] in ("PartUsage", "AttributeUsage", "PortUsage", "InterfaceUsage", "ConnectionUsage"):
                types = get_types_for_feature(lpg, feature['@id'])
>>>>>>> bc0383a8

                if len(types) == 0:
                    raise NotImplementedError(
                        "Cannot handle untyped features! Tried on "
                        f"{get_label_for_id(feature_id, all_elements)}, "
                        f"id = {feature_id}"
                    )
                elif len(types) > 1:
                    raise NotImplementedError("Cannot handle features with multiple types yet!")
                else:
                    typ = types[0]
            else:
                typ = feature_id

            if index == 0:
                if feature["@type"] in ("PartUsage", "AttributeUsage", "PortUsage", "InterfaceUsage", "ConnectionUsage"):
                    # hack for usage at top
                    new_sequences = [instances_dict[typ][0]]
                    if typ in already_drawn:
                        pass
                    else:
                        new_list = [item for item in new_sequences[0]]
                        already_drawn.update({typ: new_list})
                else:
                    new_sequences = instances_dict[typ]
            else:
                # for step in last_sequence:
                #     for feat in feature_sequence:
                #         if step == feat:
                #             new_sequences = instances_dict[feat]

                if typ in already_drawn:
                    remaining = [
                        item
                        for seq in instances_dict[typ]
                        for item in seq
                        if item not in already_drawn[typ]
                    ]
                else:
                    remaining = [item for seq in instances_dict[typ] for item in seq]

                # print("Calling extend sequences by sampling.....")
                # print("Working feature sequence:")
                # seq_print = []
                # for item in feature_sequence:
                #     seq_print.append(get_label_for_id(item, all_elements))
                # print(seq_print)
                # print("Currently working: " + get_label_for_id(feature_id, all_elements) + " with lower mult = " +
                #       str(feature_multiplicity(feature, all_elements, "lower")) + " and upper mult = " +
                #       str(feature_multiplicity(feature, all_elements, "upper"))
                #       )
                # print("Incoming sequences:")
                # print(new_sequences)

                #print("Instances dict for " + get_label_for_id('eb96afae-0f09-4912-861e-705bb33a4202',
                #                                               all_elements) + " updated with " +
                #      str(instances_dict['eb96afae-0f09-4912-861e-705bb33a4202']) + " and index = " + str(index))

                new_sequences = extend_sequences_by_sampling(
                    new_sequences,
                    feature_multiplicity(feature, all_elements, "lower"),
                    feature_multiplicity(feature, all_elements, "upper"),
                    remaining,
                    False,
                    {},
                    {},
                )

                #print("Instances dict for " + get_label_for_id('eb96afae-0f09-4912-861e-705bb33a4202', all_elements) + " updated with " +
                #      str(instances_dict['eb96afae-0f09-4912-861e-705bb33a4202']) + " and index = " + str(index))

                #print("Extended sequences:")
                #print(new_sequences)

                freshly_drawn = [seq[-1] for seq in new_sequences]
                if typ in already_drawn:
                    already_drawn[typ] += [freshly_drawn]
                else:
                    already_drawn[typ] = freshly_drawn

            instances_dict.update({feature_id: new_sequences})

        last_sequence = feature_sequence


def random_generator_playbook_phase_4(
    expr_sequences: list,
    lpg: SysML2LabeledPropertyGraph,
    instances_dict: dict,
) -> None:
    """
    Generate interpreting sequences for Expressions in the model
    :param expr_sequences: Sequences that represent the membership structure for expressions in the model and the features
        to which expressions provide values
    :param lpg: Active SysML graph
    :param instances_dict: Working dictionary of interpreted sequences for the model
    :return: None - side effect is addition of new instances to the instances dictionary
    """
    all_elements = lpg.nodes

    for expr_seq in expr_sequences:
        new_sequences = []
        # get the featuring type of the first expression
        #print(expr_seq[0])

        seq_featuring_type = safe_get_featuring_type_by_id(lpg, expr_seq[0])
        # FIXME: I don't know what it means for binding connectors to own these expressions, but need to figure out eventually
        if seq_featuring_type["@type"] == "BindingConnector":
            continue
        new_sequences = instances_dict[seq_featuring_type["@id"]]

        for feature_id in expr_seq:
            # sample set will be the last element in the sequence for classifiers
            feature_data = all_elements[feature_id]
            feature_metatype = feature_data["@type"]
            if feature_id in instances_dict:
                new_sequences = instances_dict[feature_id]
            else:
                if any(key in feature_metatype for key in ("Expression", "Literal")):
                    # Get the element type(s)
                    types: list = feature_data.get("type") or []
                    if isinstance(types, dict):
                        types = [types]
                    type_names = [
                        all_elements[type_["@id"]].get("name")
                        for type_ in types
                        if type_ and "@id" in type_
                    ]
                    type_names = [
                        str(type_name)
                        for type_name in type_names
                        if type_name
                    ]

                    new_sequences = extend_sequences_with_new_expr(
                        new_sequences,
                        get_label(feature_data, all_elements),
                        feature_data,
                    )
                elif feature_metatype == "Feature":
                    new_sequences = extend_sequences_with_new_value_holder(
                        new_sequences,
                        feature_data["name"],
                        feature_data,
                    )
                else:
                    new_sequences = extend_sequences_by_sampling(
                        new_sequences,
                        1,
                        1,
                        [],
                        True,
                        feature_data,
                        all_elements,
                    )
                instances_dict.update({feature_id: new_sequences})


<<<<<<< HEAD
def build_sequence_templates(lpg: SysML2LabeledPropertyGraph) -> list:
=======
def random_generator_playbook_phase_5(
    lpg: SysML2LabeledPropertyGraph,
    cug: nx.DiGraph,
    instances_dict: dict
):

    # Generate sequences for connection and interface ends
    for node_id in list(cug.nodes):
        node = lpg.nodes[node_id]
        if node['@type'] in ('ConnectionUsage', 'InterfaceUsage'):

            connector_ends = node["connectorEnd"]

            connector_id = node['@id']

            source_feat_id = node['source'][0]['@id']
            target_feat_id = node['target'][0]['@id']

            source_sequences = instances_dict[source_feat_id]
            target_sequences = instances_dict[target_feat_id]

            connectors = instances_dict[connector_id]

            extended_source_sequences = []
            extended_target_sequences = []

            for indx, seq in enumerate(connectors):
                new_source_seq = []
                new_target_seq = []

                for item in seq:
                    new_source_seq.append(item)
                    new_target_seq.append(item)

                for jndx, item in enumerate(source_sequences[indx]):
                    if jndx > 0:
                        new_source_seq.append(item)

                for jndx, item in enumerate(target_sequences[indx]):
                    if jndx > 0:
                        new_target_seq.append(item)

                extended_source_sequences.append(new_source_seq)
                extended_target_sequences.append(new_target_seq)

            instances_dict.update({connector_ends[0]['@id']: extended_source_sequences})
            instances_dict.update({connector_ends[1]['@id']: extended_target_sequences})

def build_sequence_templates(
    lpg: SysML2LabeledPropertyGraph
) -> list:
>>>>>>> bc0383a8
    part_featuring_graph = lpg.get_projection("Part Featuring Graph")
    sorted_feature_groups = []
    for comp in nx.connected_components(part_featuring_graph.to_undirected()):
        connected_sub = nx.subgraph(part_featuring_graph, list(comp))
        leaves = [node for node in connected_sub.nodes if connected_sub.in_degree(node) == 0]
        roots = [node for node in connected_sub.nodes if connected_sub.out_degree(node) == 0]
        for leaf in leaves:
            for root in roots:
                try:
                    leaf_path = nx.shortest_path(connected_sub, leaf, root)
                    sorted_feature_groups.append(leaf_path)
                except:
                    pass

        # TODO: Look into adding the topologically sorted connected subcomponents
        # sorted_feature_groups.append(
        #     [node for node in nx.topological_sort(connected_sub)]
        # )

    return sorted_feature_groups


def generate_superset_instances(
        part_def_graph: nx.MultiDiGraph,
        superset_node: str,
        visited_nodes: set,
        instances_dict: dict,
) -> dict:
    """
    Take specific classifiers and push the calculated instances to more general classifiers
    :return:
    """

    new_superset = []
    subset_nodes = part_def_graph.predecessors(superset_node)
    if all(subset_node in visited_nodes for subset_node in subset_nodes):
        for subset_node in part_def_graph.predecessors(superset_node):
            new_superset.extend(instances_dict[subset_node])
    else:
        return {}

    return {superset_node: new_superset}


def build_expression_sequence_templates(lpg: SysML2LabeledPropertyGraph) -> list:
    evg = lpg.get_projection("Expression Value Graph")

    # FIXME: Need projections to work correctly
    # TODO: @Bjorn: should we remove all the implied edges? We could add a key to them
    to_remove = [
        edge for edge in evg.edges
        if edge[2] == "ImpliedParameterFeedforward"
    ]

    for source, target, *_ in to_remove:
        evg.remove_edge(source, target)

    sorted_feature_groups = []
    for comp in nx.connected_components(evg.to_undirected()):
        connected_sub = nx.subgraph(evg, list(comp))
        leaves = [node for node in connected_sub.nodes if connected_sub.out_degree(node) == 0]
        roots = [node for node in connected_sub.nodes if connected_sub.in_degree(node) == 0]
        for root in roots:
            for leaf in leaves:
                try:
                    leaf_path = nx.shortest_path(connected_sub, root, leaf)
                    sorted_feature_groups.append(leaf_path)
                except:
                    pass

    return sorted_feature_groups


def validate_working_data(lpg: SysML2LabeledPropertyGraph) -> bool:
    """
    Helper method to check that the user model is valid for instance generation
    :return: A Boolean indicating that the user model is ready to be interpreted
    """

    # check that all the elements of the graph are in fact proper model elements

    all_non_relations = lpg.nodes
    for nr_key, nr in all_non_relations.items():
        try:
            nr_type = nr["@type"]
        except KeyError:
            print(f"No type found in {nr}, id = '{nr_key}'")
            return False
        except TypeError:
            print(f"Expecting dict of model element data, got = {nr}")
        if "@id" not in nr:
            print(f"No '@id' found in {nr}, id = '{nr_key}'")
            return False

    return True<|MERGE_RESOLUTION|>--- conflicted
+++ resolved
@@ -121,23 +121,14 @@
 
     return instances_dict
 
-<<<<<<< HEAD
 
 def random_generator_phase_0_interpreting_edges(lpg: SysML2LabeledPropertyGraph):
-=======
-def random_generator_phase_0_interpreting_edges(
-    client: SysML2Client,
-    lpg: SysML2LabeledPropertyGraph
-):
-
     """
     Pre-work for the interpretation to support expression evaluations
     :param client: Active SysML Client
     :param lpg: Working Labeled Property Graph
     :return: None - side effect is update to LPG with new edges
     """
-
->>>>>>> bc0383a8
     new_edges = [
         (source, target, metatype, {
             "@id": f"_{uuid4()}",
@@ -260,7 +251,6 @@
     scg: nx.DiGraph,
     instances_dict: dict,
 ) -> None:
-
     """
     Build up set of sequences for classifiers by taking the union of sequences already generated for the classifier
     subclasses.
@@ -322,10 +312,6 @@
     lpg: SysML2LabeledPropertyGraph,
     instances_dict: dict,
 ) -> None:
-<<<<<<< HEAD
-    already_drawn, last_sequence = {}, []
-=======
-
     """
     Begin generating interpreting sequences for Features in the model by extending classifier sequences with randomly
     selected instances of classifiers that type nested features
@@ -337,9 +323,7 @@
     :return: None - side effect is addition of new instances to the instances dictionary
     """
 
-    already_drawn = {}
-    last_sequence = []
->>>>>>> bc0383a8
+    already_drawn, last_sequence = {}, []
     for feature_sequence in feature_sequences:
         new_sequences = []
 
@@ -350,14 +334,8 @@
                 continue
             # sample set will be the last element in the sequence for classifiers
             feature = all_elements[feature_id]
-<<<<<<< HEAD
             if feature["@type"] in TYPES_FOR_FEATURING:
                 types = get_types_for_feature(lpg, feature["@id"])
-=======
-
-            if feature["@type"] in ("PartUsage", "AttributeUsage", "PortUsage", "InterfaceUsage", "ConnectionUsage"):
-                types = get_types_for_feature(lpg, feature['@id'])
->>>>>>> bc0383a8
 
                 if len(types) == 0:
                     raise NotImplementedError(
@@ -439,7 +417,6 @@
                     already_drawn[typ] = freshly_drawn
 
             instances_dict.update({feature_id: new_sequences})
-
         last_sequence = feature_sequence
 
 
@@ -516,9 +493,6 @@
                 instances_dict.update({feature_id: new_sequences})
 
 
-<<<<<<< HEAD
-def build_sequence_templates(lpg: SysML2LabeledPropertyGraph) -> list:
-=======
 def random_generator_playbook_phase_5(
     lpg: SysML2LabeledPropertyGraph,
     cug: nx.DiGraph,
@@ -567,10 +541,8 @@
             instances_dict.update({connector_ends[0]['@id']: extended_source_sequences})
             instances_dict.update({connector_ends[1]['@id']: extended_target_sequences})
 
-def build_sequence_templates(
-    lpg: SysML2LabeledPropertyGraph
-) -> list:
->>>>>>> bc0383a8
+
+def build_sequence_templates(lpg: SysML2LabeledPropertyGraph) -> list:
     part_featuring_graph = lpg.get_projection("Part Featuring Graph")
     sorted_feature_groups = []
     for comp in nx.connected_components(part_featuring_graph.to_undirected()):
