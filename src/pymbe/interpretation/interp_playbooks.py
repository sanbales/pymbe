from random import randint, sample
from uuid import uuid4

import networkx as nx

from ..graph.lpg import SysML2LabeledPropertyGraph
from ..label import get_label, get_label_for_id
<<<<<<< HEAD
from ..model import Element, Model
=======
>>>>>>> 028adc2d
from ..query.query import (
    feature_multiplicity,
    roll_up_multiplicity_for_type,
    safe_feature_data,
)
from .set_builders import (
    create_set_with_new_instances,
    extend_sequences_by_sampling,
    extend_sequences_with_new_expr,
    extend_sequences_with_new_value_holder,
)

# The playbooks here work to use set building steps to build up sets of instances from a given model

# Random builder for classifiers and features

# This playbook is an initial playbook that will randomly generate sequences to fill in sets that are interpretations
# of the user model

TYPES_FOR_FEATURING = (
    "ActionUsage",
    "AttributeUsage",
    "ConnectionUsage",
    "InterfaceUsage",
    "PartUsage",
    "PortUsage",
)

TYPES_FOR_ROLL_UP_MULTIPLICITY = (
    "ActionDefinition",
    "AttributeDefinition",
    "ConnectionDefinition",
    "DataType",
    "InterfaceDefinition",
    "PartDefinition",
    "PortDefinition",
)


<<<<<<< HEAD
def random_generator_playbook(lpg: SysML2LabeledPropertyGraph, name_hints: dict = None) -> dict:
    all_elements = lpg.model.elements
=======
def random_generator_playbook(
    all_elements: dict,
    lpg: SysML2LabeledPropertyGraph,
    name_hints: dict = None,
) -> dict:
>>>>>>> 028adc2d
    name_hints = name_hints or {}
    can_interpret = validate_working_data(lpg)

    if not can_interpret:
        return {}

<<<<<<< HEAD
=======
    #all_elements = lpg.nodes

>>>>>>> 028adc2d
    # PHASE 1: Create a set of instances for part definitions based on usage multiplicities

    # work from part definitions to establish how many definitions are needed

    ptg = lpg.get_projection("Part Typing")
    scg = lpg.get_projection("Part Definition")

    feature_sequences = build_sequence_templates(lpg=lpg)

    full_multiplicities = random_generator_phase_1_multiplicities(all_elements, lpg, ptg, scg)

    instances_dict = {
        type_id: create_set_with_new_instances(
            sequence_template=[all_elements[type_id]],
            quantities=[number],
            name_hints=name_hints,
        )
        for type_id, number in full_multiplicities.items()
    }

    # pick up the definitions that aren't matched to a usage yet

<<<<<<< HEAD
    random_generator_playbook_phase_1_singletons(lpg.model, scg, instances_dict)
=======
    random_generator_playbook_phase_1_singletons(all_elements, lpg, scg, instances_dict)
>>>>>>> 028adc2d

    # PHASE 2: Combine sets of instances into sets that are marked as more general in the user model

    # "Roll up" the graph through a breadth-first search from the most general classifier down to the most specific
    # and then move in reverse order from the specific (subset) to the general (superset)

    random_generator_playbook_phase_2_rollup(all_elements, scg, instances_dict)

    # Fill in any part definitions that still don't have instances yet (because they get filtered out by the
    # Part Definition pre-defined graph (neither typed nor subclassed))

    random_generator_playbook_phase_2_unconnected(lpg.model, instances_dict)

    # PHASE 3: Expand the dictionaries out into feature sequences by pulling from instances developed here

    random_generator_playbook_phase_3(lpg.model, feature_sequences, instances_dict)

    # PHASE 4: Expand sequences to support computations

    expr_sequences = build_expression_sequence_templates(lpg=lpg)

    # for indx, seq in enumerate(expr_sequences):
    #    print("Sequence number " + str(indx))
    #    for item in seq:
    #        print(get_label(all_elements[item], all_elements) + ", id = " + item)

    # Move through existing sequences and then start to pave further with new steps

<<<<<<< HEAD
    random_generator_playbook_phase_4(lpg.model, expr_sequences, instances_dict)
=======
    random_generator_playbook_phase_4(all_elements, expr_sequences, lpg, instances_dict)
>>>>>>> 028adc2d

    # attached connector ends to sequences(

    random_generator_playbook_phase_5(lpg, lpg.get_projection("Connection"), instances_dict)

    return instances_dict


def random_generator_phase_1_multiplicities(
    all_elements: dict,
    lpg: SysML2LabeledPropertyGraph,
    ptg: nx.DiGraph,
    scg: nx.DiGraph,
) -> dict:
    """
    Calculates the multiplicities for classifiers in the considered model
    to support initial generation.

    :param lpg: Active SysML graph
    :param ptg: Part Typing Graph projection from the LPG
    :param scg: Subclassing Graph projection from the LPG
    :return: dictionary of multiplicities for instance generation, indexed by classifier ID
    """
    elements = lpg.model.elements
    abstracts = [
        node_id
        for node_id in ptg.nodes
        if elements[node_id]._is_abstract
    ]

    # find the maximal amount of types directly based on instances
    type_multiplicities = {
        node_id: roll_up_multiplicity_for_type(
            lpg,
            elements[node_id],
            "upper",
        )
        for node_id in ptg.nodes
        if elements[node_id]._metatype in TYPES_FOR_ROLL_UP_MULTIPLICITY
    }

    full_multiplicities = {}
    # look at all the types in the feature sequences
    for typ, mult in type_multiplicities.items():
        if typ in abstracts:
            specifics = list(scg.successors(typ))
            taken = 0
            no_splits = len(specifics)
            # need to sub-divide the abstract quantities
            for index, specific in enumerate(specifics):
                if index < (no_splits - 1):
                    draw = randint(0, mult)
                    taken = taken + draw
                else:
                    draw = mult - taken
                full_multiplicities[specific] = draw
        else:
            full_multiplicities[typ] = mult

    return full_multiplicities


def random_generator_playbook_phase_1_singletons(
<<<<<<< HEAD
    model: Model,
=======
    all_elements: dict,
    lpg: SysML2LabeledPropertyGraph,
>>>>>>> 028adc2d
    scg: nx.DiGraph,
    instances_dict: dict,
) -> None:
    """
    Calculates instances for classifiers that aren't directly typed (but may have
    members or be superclasses for model elements that have sequences generated for them).

    :param lpg: Active SysML graph
    :param scg: Subclassing Graph projection from the LPG
    :param instances_dict: Working dictionary of interpreted sequences for the model
    :return: None - side effect is addition of new instances to the instances dictionary
    """
<<<<<<< HEAD
=======
    #all_elements = lpg.nodes

>>>>>>> 028adc2d
    # need to generate single instances at leaves that don't match types
    leaves = [node for node in scg.nodes if scg.out_degree(node) == 0]

    new_instances = {
        leaf: create_set_with_new_instances(
            sequence_template=[model.elements[leaf]],
            quantities=[1],
        )
        for leaf in leaves
        if leaf not in instances_dict
    }
    instances_dict.update(new_instances)


def random_generator_playbook_phase_2_rollup(
    all_elements: dict,
    scg: nx.DiGraph,
    instances_dict: dict,
) -> None:
    """
    Build up set of sequences for classifiers by taking the union of sequences
    already generated for the classifier subclasses.

    :param lpg: Active SysML graph
    :param scg: Subclassing Graph projection from the LPG
    :param instances_dict: Working dictionary of interpreted sequences for the model
    :return: None - side effect is addition of new instances to the instances dictionary
    """
    roots = [node for node in scg.nodes if scg.in_degree(node) == 0]

    for root in roots:
        bfs_dict = dict(nx.bfs_successors(scg, root))
        bfs_list = list(bfs_dict.keys())
        bfs_list.reverse()

        for gen in bfs_list:
            new_superset = []
            # use the BFS dictionary to be assured that everything is covered
            #update_dict = generate_superset_instances(scg, gen, visited_nodes, instances_dict)

            for subset_node in bfs_dict[gen]:
                new_superset.extend(instances_dict[subset_node])

            instances_dict[gen] = new_superset


def random_generator_playbook_phase_2_unconnected(
    model: Model,
    instances_dict: dict,
) -> None:
    """
    Final pass to generate sequences for classifiers that haven't been given sequences yet.

    :param all_elements: Full dictionary of elements in the working memory
    :param instances_dict: Working dictionary of interpreted sequences for the model
    :return: None - side effect is addition of new instances to the instances dictionary
    """
    finishing_list = [
        element
        for element in model.elements.values()
        if element._metatype == "PartDefinition"
        and element._id not in instances_dict
    ]
    new_instances = {
        element._data["@id"]: create_set_with_new_instances(
            sequence_template=[element],
            quantities=[1],
        )
        for element in finishing_list
    }
    instances_dict.update(new_instances)


def random_generator_playbook_phase_3(
    model: Model,
    feature_sequences: list,
    instances_dict: dict,
) -> None:
    """
    Begin generating interpreting sequences for Features in the model by extending
    classifier sequences with randomly selected instances of classifiers that type
    nested features.

    :param feature_sequences: Sequences that represent the nesting structure of the features
    :param all_elements: Full dictionary of elements in the working memory
    :param lpg: Active SysML graph
    :param ptg: Part Typing Graph projection from the LPG
    :param instances_dict: Working dictionary of interpreted sequences for the model
    :return: None - side effect is addition of new instances to the instances dictionary
    """
    already_drawn, last_sequence = {}, []
    for feature_sequence in feature_sequences:
        new_sequences = []
        feat = None
        for index, feature_id in enumerate(feature_sequence):
            if feature_id in instances_dict and index > 0:
                # don't repeat draws if you encounter the same feature again
                continue
            # sample set will be the last element in the sequence for classifiers
            feature = model.elements[feature_id]
            metatype = feature._metatype
            if metatype in TYPES_FOR_FEATURING:
                types = safe_feature_data(feature, "type")
                if isinstance(types, Element):
                    typ = types._id
                else:
                    if len(types) == 0:
                        raise NotImplementedError(
                            "Cannot handle untyped features! Tried on "
                            f"{get_label_for_id(feature_id, model)}, "
                            f"id = {feature_id}"
                        )
                    elif len(types) > 1:
                        raise NotImplementedError("Cannot handle features with multiple types yet!")
                    else:
                        typ = types[0]
            else:
                typ = feature_id

            if index == 0:
                if metatype in TYPES_FOR_FEATURING:
                    # hack for usage at top
                    new_sequences = [instances_dict[typ][0]]
                    if typ in already_drawn:
                        pass
                    else:
                        new_list = [item for item in new_sequences[0]]
                        already_drawn[typ] = new_list
                else:
                    new_sequences = instances_dict[typ]
            else:
<<<<<<< HEAD
=======

>>>>>>> 028adc2d
                if typ in already_drawn:
                    remaining = [
                        item
                        for seq in instances_dict[typ]
                        for item in seq
                        if item not in already_drawn[typ]
                    ]
                else:
                    remaining = [item for seq in instances_dict[typ] for item in seq]

                new_sequences = extend_sequences_by_sampling(
                    new_sequences,
                    feature_multiplicity(feature, "lower"),
                    feature_multiplicity(feature, "upper"),
                    remaining,
                    False,
                    {},
                )

                freshly_drawn = [seq[-1] for seq in new_sequences]
                if typ in already_drawn:
                    already_drawn[typ] += [freshly_drawn]
                else:
                    already_drawn[typ] = freshly_drawn

            instances_dict[feature_id] = new_sequences
        last_sequence = feature_sequence


def random_generator_playbook_phase_4(
<<<<<<< HEAD
    model: Model,
=======
    all_elements: dict,
>>>>>>> 028adc2d
    expr_sequences: list,
    instances_dict: dict,
) -> None:
    """
    Generate interpreting sequences for Expressions in the model

    :param expr_sequences: Sequences that represent the membership structure for expressions in the model and the features
        to which expressions provide values
    :param lpg: Active SysML graph
    :param instances_dict: Working dictionary of interpreted sequences for the model
    :return: None - side effect is addition of new instances to the instances dictionary
    """
<<<<<<< HEAD
    all_elements = model.elements
=======
    #all_elements = lpg.nodes
>>>>>>> 028adc2d
    for expr_seq in expr_sequences:
        new_sequences = []
        # get the featuring type of the first expression
        seq_featuring_type = safe_feature_data(all_elements[expr_seq[0]], "featuringType")
        # FIXME: I don't know what it means for binding connectors to own these expressions, but need to figure out eventually
        if seq_featuring_type["@type"] == "BindingConnector":
            continue
        new_sequences = instances_dict[seq_featuring_type["@id"]._id]

        for feature_id in expr_seq:
            # sample set will be the last element in the sequence for classifiers
            feature = all_elements[feature_id]
            feature_metatype = feature._metatype
            if feature_id in instances_dict:
                new_sequences = instances_dict[feature_id]
            else:
                if any(key in feature_metatype for key in ("Expression", "Literal")):
                    # Get the element type(s)
                    types: list = feature._data.get("type") or []
                    if isinstance(types, dict):
                        types = [types]
                    type_names = [
                        all_elements[type_["@id"]]._data.get("name")
                        for type_ in types
                        if type_ and "@id" in type_
                    ]
                    type_names = [
                        str(type_name)
                        for type_name in type_names
                        if type_name
                    ]

                    new_sequences = extend_sequences_with_new_expr(
                        new_sequences,
                        get_label(feature),
                        feature._data,
                    )
                elif feature_metatype == "Feature":
                    new_sequences = extend_sequences_with_new_value_holder(
                        new_sequences,
                        feature.name,
                        feature._data,
                    )
                else:
                    new_sequences = extend_sequences_by_sampling(
                        new_sequences,
                        1,
                        1,
                        [],
                        True,
                        feature._data,
                    )
                instances_dict[feature_id] = new_sequences


def random_generator_playbook_phase_5(
    lpg: SysML2LabeledPropertyGraph,
    cug: nx.DiGraph,
    instances_dict: dict
):
    """
    Generate instances for connector usages and their specializations and randomly connect ends to legal
    sources and targets
    :param lpg: Active SysML graph
    :param cug: A connector usage graph projection to see where connector source and target are linked
    :param instances_dict: Working dictionary of interpreted sequences for the model
    :return: None - side effect is addition of new instances to the instances dictionary
    """

    # Generate sequences for connection and interface ends
    for node_id in list(cug.nodes):
        node = lpg.nodes[node_id]
        if node['@type'] in ('ConnectionUsage', 'InterfaceUsage', 'SuccessionUsage'):

            connector_ends = node["connectorEnd"]

            connector_id = node['@id']

            source_feat_id = node['source'][0]['@id']
            target_feat_id = node['target'][0]['@id']

            source_sequences = instances_dict[source_feat_id]
            target_sequences = instances_dict[target_feat_id]

            connectors = instances_dict[connector_id]

            extended_source_sequences = []
            extended_target_sequences = []

            min_side = min(len(source_sequences), len(target_sequences))
            max_side = max(len(source_sequences), len(target_sequences))

            if len(source_sequences) <= len(target_sequences):
                source_indices = list(range(0, min_side))
                other_steps = sample(range(0, min_side), (max_side - min_side))
                source_indices.extend(other_steps)
                target_indices = sample(range(0, max_side), max_side)
            else:
                source_indices = sample(range(0, max_side), max_side)
                other_steps = sample(range(0, min_side), (max_side - min_side))
                target_indices = list(range(0, min_side))
                target_indices.extend(other_steps)

            print(source_indices)
            print(target_indices)

            for indx, seq in enumerate(connectors):
                new_source_seq = []
                new_target_seq = []

                for item in seq:
                    new_source_seq.append(item)
                    new_target_seq.append(item)

                for jndx, item in enumerate(source_sequences[source_indices[indx]]):
                    if jndx > 0:
                        new_source_seq.append(item)

                for jndx, item in enumerate(target_sequences[target_indices[indx]]):
                    if jndx > 0:
                        new_target_seq.append(item)

                extended_source_sequences.append(new_source_seq)
                extended_target_sequences.append(new_target_seq)

            instances_dict[connector_ends[0]["@id"]] = extended_source_sequences
            instances_dict[connector_ends[1]["@id"]] = extended_target_sequences


def build_sequence_templates(lpg: SysML2LabeledPropertyGraph) -> list:
    part_featuring_graph = lpg.get_projection("Part Featuring")
    sorted_feature_groups = []
    for comp in nx.connected_components(part_featuring_graph.to_undirected()):
        connected_sub = nx.subgraph(part_featuring_graph, list(comp))
        leaves = [node for node in connected_sub.nodes if connected_sub.in_degree(node) == 0]
        roots = [node for node in connected_sub.nodes if connected_sub.out_degree(node) == 0]
        for leaf in leaves:
            for root in roots:
                try:
                    leaf_path = nx.shortest_path(connected_sub, leaf, root)
                    sorted_feature_groups.append(leaf_path)
                except:
                    pass

        # TODO: Look into adding the topologically sorted connected subcomponents
        # sorted_feature_groups.append(
        #     [node for node in nx.topological_sort(connected_sub)]
        # )

    return sorted_feature_groups


def generate_superset_instances(
        part_def_graph: nx.MultiDiGraph,
        superset_node: str,
        visited_nodes: set,
        instances_dict: dict,
) -> dict:
    """
    Take specific classifiers and push the calculated instances to more general classifiers

    :return:
    """
    new_superset = []
    subset_nodes = part_def_graph.predecessors(superset_node)
    if all(subset_node in visited_nodes for subset_node in subset_nodes):
        for subset_node in part_def_graph.predecessors(superset_node):
            new_superset.extend(instances_dict[subset_node])
    else:
        return {}

    return {superset_node: new_superset}


def build_expression_sequence_templates(lpg: SysML2LabeledPropertyGraph) -> list:
    evg = lpg.get_projection("Expression Value")

    # FIXME: Need projections to work correctly
    # TODO: @Bjorn: should we remove all the implied edges? We could add a key to them
    to_remove = [
        edge for edge in evg.edges
        if edge[2] == "ImpliedParameterFeedforward"
    ]

    for source, target, *_ in to_remove:
        evg.remove_edge(source, target)

    sorted_feature_groups = []
    for comp in nx.connected_components(evg.to_undirected()):
        connected_sub = nx.subgraph(evg, list(comp))
        leaves = [node for node in connected_sub.nodes if connected_sub.out_degree(node) == 0]
        roots = [node for node in connected_sub.nodes if connected_sub.in_degree(node) == 0]
        for root in roots:
            for leaf in leaves:
                try:
                    leaf_path = nx.shortest_path(connected_sub, root, leaf)
                    sorted_feature_groups.append(leaf_path)
                except:
                    pass

    return sorted_feature_groups


def validate_working_data(lpg: SysML2LabeledPropertyGraph) -> bool:
    """
    Helper method to check that the user model is valid for instance generation

    :return: A Boolean indicating that the user model is ready to be interpreted
    """
    # check that all the elements of the graph are in fact proper model elements
    all_non_relations = lpg.nodes
    for nr_key, nr in all_non_relations.items():
        try:
            nr_type = nr["@type"]
        except KeyError:
            print(f"No type found in {nr}, id = '{nr_key}'")
            return False
        except TypeError:
            print(f"Expecting dict of model element data, got = {nr}")
        if "@id" not in nr:
            print(f"No '@id' found in {nr}, id = '{nr_key}'")
            return False
    return True<|MERGE_RESOLUTION|>--- conflicted
+++ resolved
@@ -5,10 +5,7 @@
 
 from ..graph.lpg import SysML2LabeledPropertyGraph
 from ..label import get_label, get_label_for_id
-<<<<<<< HEAD
 from ..model import Element, Model
-=======
->>>>>>> 028adc2d
 from ..query.query import (
     feature_multiplicity,
     roll_up_multiplicity_for_type,
@@ -48,27 +45,14 @@
 )
 
 
-<<<<<<< HEAD
 def random_generator_playbook(lpg: SysML2LabeledPropertyGraph, name_hints: dict = None) -> dict:
     all_elements = lpg.model.elements
-=======
-def random_generator_playbook(
-    all_elements: dict,
-    lpg: SysML2LabeledPropertyGraph,
-    name_hints: dict = None,
-) -> dict:
->>>>>>> 028adc2d
     name_hints = name_hints or {}
     can_interpret = validate_working_data(lpg)
 
     if not can_interpret:
         return {}
 
-<<<<<<< HEAD
-=======
-    #all_elements = lpg.nodes
-
->>>>>>> 028adc2d
     # PHASE 1: Create a set of instances for part definitions based on usage multiplicities
 
     # work from part definitions to establish how many definitions are needed
@@ -91,18 +75,14 @@
 
     # pick up the definitions that aren't matched to a usage yet
 
-<<<<<<< HEAD
     random_generator_playbook_phase_1_singletons(lpg.model, scg, instances_dict)
-=======
-    random_generator_playbook_phase_1_singletons(all_elements, lpg, scg, instances_dict)
->>>>>>> 028adc2d
 
     # PHASE 2: Combine sets of instances into sets that are marked as more general in the user model
 
     # "Roll up" the graph through a breadth-first search from the most general classifier down to the most specific
     # and then move in reverse order from the specific (subset) to the general (superset)
 
-    random_generator_playbook_phase_2_rollup(all_elements, scg, instances_dict)
+    random_generator_playbook_phase_2_rollup(scg, instances_dict)
 
     # Fill in any part definitions that still don't have instances yet (because they get filtered out by the
     # Part Definition pre-defined graph (neither typed nor subclassed))
@@ -124,11 +104,7 @@
 
     # Move through existing sequences and then start to pave further with new steps
 
-<<<<<<< HEAD
     random_generator_playbook_phase_4(lpg.model, expr_sequences, instances_dict)
-=======
-    random_generator_playbook_phase_4(all_elements, expr_sequences, lpg, instances_dict)
->>>>>>> 028adc2d
 
     # attached connector ends to sequences(
 
@@ -192,12 +168,7 @@
 
 
 def random_generator_playbook_phase_1_singletons(
-<<<<<<< HEAD
     model: Model,
-=======
-    all_elements: dict,
-    lpg: SysML2LabeledPropertyGraph,
->>>>>>> 028adc2d
     scg: nx.DiGraph,
     instances_dict: dict,
 ) -> None:
@@ -210,11 +181,6 @@
     :param instances_dict: Working dictionary of interpreted sequences for the model
     :return: None - side effect is addition of new instances to the instances dictionary
     """
-<<<<<<< HEAD
-=======
-    #all_elements = lpg.nodes
-
->>>>>>> 028adc2d
     # need to generate single instances at leaves that don't match types
     leaves = [node for node in scg.nodes if scg.out_degree(node) == 0]
 
@@ -230,7 +196,6 @@
 
 
 def random_generator_playbook_phase_2_rollup(
-    all_elements: dict,
     scg: nx.DiGraph,
     instances_dict: dict,
 ) -> None:
@@ -346,10 +311,6 @@
                 else:
                     new_sequences = instances_dict[typ]
             else:
-<<<<<<< HEAD
-=======
-
->>>>>>> 028adc2d
                 if typ in already_drawn:
                     remaining = [
                         item
@@ -380,11 +341,7 @@
 
 
 def random_generator_playbook_phase_4(
-<<<<<<< HEAD
     model: Model,
-=======
-    all_elements: dict,
->>>>>>> 028adc2d
     expr_sequences: list,
     instances_dict: dict,
 ) -> None:
@@ -397,11 +354,7 @@
     :param instances_dict: Working dictionary of interpreted sequences for the model
     :return: None - side effect is addition of new instances to the instances dictionary
     """
-<<<<<<< HEAD
     all_elements = model.elements
-=======
-    #all_elements = lpg.nodes
->>>>>>> 028adc2d
     for expr_seq in expr_sequences:
         new_sequences = []
         # get the featuring type of the first expression
