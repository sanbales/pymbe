from random import randint, sample
from uuid import uuid4

import networkx as nx

from ..graph.lpg import SysML2LabeledPropertyGraph
from ..label import get_label, get_label_for_id
from ..query.metamodel_navigator import map_inputs_to_results
from ..query.query import (
    feature_multiplicity,
    get_types_for_feature,
    roll_up_multiplicity_for_type,
    safe_get_featuring_type_by_id,
)
from .set_builders import (
    create_set_with_new_instances,
    extend_sequences_by_sampling,
    extend_sequences_with_new_expr,
    extend_sequences_with_new_value_holder,
)

# The playbooks here work to use set building steps to build up sets of instances from a given model

# Random builder for classifiers and features

# This playbook is an initial playbook that will randomly generate sequences to fill in sets that are interpretations
# of the user model

TYPES_FOR_FEATURING = (
    "AttributeUsage",
    "ConnectionUsage",
    "InterfaceUsage",
    "PartUsage",
    "PortUsage",
)

TYPES_FOR_ROLL_UP_MULTIPLICITY = (
    "AttributeDefinition",
    "ConnectionDefinition",
    "DataType",
    "InterfaceDefinition",
    "PartDefinition",
    "PortDefinition",
)


def random_generator_playbook(
    lpg: SysML2LabeledPropertyGraph,
    name_hints: dict = None,
) -> dict:
    name_hints = name_hints or {}
    can_interpret = validate_working_data(lpg)

    if not can_interpret:
        return {}

    all_elements = lpg.nodes

    # PHASE 0: Add implicit relationships between parameters to assure equation solving

    random_generator_phase_0_interpreting_edges(lpg)

    # PHASE 1: Create a set of instances for part definitions based on usage multiplicities

    # work from part definitions to establish how many definitions are needed

    ptg = lpg.get_projection("Part Typing Graph")
    scg = lpg.get_projection("Part Definition Graph")

    feature_sequences = build_sequence_templates(lpg=lpg)

    full_multiplicities = random_generator_phase_1_multiplicities(lpg, ptg, scg)

    instances_dict = {
        type_id: create_set_with_new_instances(
            sequence_template=[all_elements[type_id]],
            quantities=[number],
            name_hints=name_hints,
        )
        for type_id, number in full_multiplicities.items()
    }

    # pick up the definitions that aren't matched to a usage yet

    random_generator_playbook_phase_1_singletons(lpg, scg, instances_dict)

    # PHASE 2: Combine sets of instances into sets that are marked as more general in the user model

    # "Roll up" the graph through a breadth-first search from the most general classifier down to the most specific
    # and then move in reverse order from the specific (subset) to the general (superset)

    random_generator_playbook_phase_2_rollup(scg, instances_dict)

    # Fill in any part definitions that still don't have instances yet (because they get filtered out by the
    # Part Definition pre-defined graph (neither typed nor subclassed))

    random_generator_playbook_phase_2_unconnected(all_elements, instances_dict)

    # PHASE 3: Expand the dictionaries out into feature sequences by pulling from instances developed here

    random_generator_playbook_phase_3(feature_sequences, all_elements, lpg, instances_dict)

    # PHASE 4: Expand sequences to support computations

    expr_sequences = build_expression_sequence_templates(lpg=lpg)

    # for indx, seq in enumerate(expr_sequences):
    #    print("Sequence number " + str(indx))
    #    for item in seq:
    #        print(get_label(all_elements[item], all_elements) + ", id = " + item)

    # Move through existing sequences and then start to pave further with new steps

    random_generator_playbook_phase_4(expr_sequences, lpg, instances_dict)

    # attached connector ends to sequences(

    random_generator_playbook_phase_5(lpg, lpg.get_projection("Connection Graph"), instances_dict)

    return instances_dict


def random_generator_phase_0_interpreting_edges(lpg: SysML2LabeledPropertyGraph):
    """
    Pre-work for the interpretation to support expression evaluations

    :param client: Active SysML Client
    :param lpg: Working Labeled Property Graph
    :return: None - side effect is update to LPG with new edges
    """
    new_edges = [
        (source, target, metatype, {
            "@id": f"_{uuid4()}",
            "@type": metatype,
            "label": metatype,
            "relatedElement": [
                {"@id": source},
                {"@id": target},
            ],
            "source": [{"@id": source}],
            "target": [{"@id": target}],
        })
        for source, target, metatype in map_inputs_to_results(lpg)
    ]
    new_elements = {
        data["@id"]: data
        for *_, data in new_edges
    }

    lpg.elements_by_id = {**lpg.elements_by_id, **new_elements}
    for edge in new_edges:
        new_edge = {(edge[0:3]): edge[3]}
        lpg.edges.update(new_edge)

    lpg.graph.add_edges_from([
            [
                edge[0],  # source node (str id)
                edge[1],  # target node (str id)
                edge[2],  # edge metatypetype (str name)
                edge[3],  # edge data (dict)
            ]
            for edge in new_edges
        ])


def random_generator_phase_1_multiplicities(
    lpg: SysML2LabeledPropertyGraph,
    ptg: nx.DiGraph,
    scg: nx.DiGraph,
) -> dict:
    """
    Calculates the multiplicities for classifiers in the considered model
    to support initial generation.

    :param lpg: Active SysML graph
    :param ptg: Part Typing Graph projection from the LPG
    :param scg: Subclassing Graph projection from the LPG
    :return: dictionary of multiplicities for instance generation, indexed by classifier ID
    """
    abstracts = [
        node
        for node in ptg.nodes
        if lpg.nodes.get(node, {}).get("isAbstract")
    ]

    # find the maximal amount of types directly based on instances
    type_multiplicities = {
        pt: roll_up_multiplicity_for_type(
            lpg,
            lpg.nodes[pt],
            "upper",
        )
        for pt in ptg.nodes
        if lpg.nodes[pt]["@type"] in TYPES_FOR_ROLL_UP_MULTIPLICITY
    }

    full_multiplicities = {}
    # look at all the types in the feature sequences
    for typ, mult in type_multiplicities.items():
        if typ in abstracts:
            specifics = list(scg.successors(typ))
            taken = 0
            no_splits = len(specifics)
            # need to sub-divide the abstract quantities
            for index, specific in enumerate(specifics):
                if index < (no_splits - 1):
                    draw = randint(0, mult)
                    taken = taken + draw
                else:
                    draw = mult - taken
                full_multiplicities[specific] = draw
        else:
            full_multiplicities[typ] = mult

    return full_multiplicities


def random_generator_playbook_phase_1_singletons(
    lpg: SysML2LabeledPropertyGraph,
    scg: nx.DiGraph,
    instances_dict: dict,
) -> None:
    """
    Calculates instances for classifiers that aren't directly typed (but may have 
    members or be superclasses for model elements that have sequences generated for them).

    :param lpg: Active SysML graph
    :param scg: Subclassing Graph projection from the LPG
    :param instances_dict: Working dictionary of interpreted sequences for the model
    :return: None - side effect is addition of new instances to the instances dictionary
    """
    all_elements = lpg.nodes

    # need to generate single instances at leaves that don't match types
    leaves = [node for node in scg.nodes if scg.out_degree(node) == 0]

    new_instances = {
        leaf: create_set_with_new_instances(
            sequence_template=[all_elements[leaf]],
            quantities=[1],
        )
        for leaf in leaves
        if leaf not in instances_dict
    }
    instances_dict.update(new_instances)


def random_generator_playbook_phase_2_rollup(
    scg: nx.DiGraph,
    instances_dict: dict,
) -> None:
    """
    Build up set of sequences for classifiers by taking the union of sequences
    already generated for the classifier subclasses.

    :param lpg: Active SysML graph
    :param scg: Subclassing Graph projection from the LPG
    :param instances_dict: Working dictionary of interpreted sequences for the model
    :return: None - side effect is addition of new instances to the instances dictionary
    """
    roots = [node for node in scg.nodes if scg.in_degree(node) == 0]

    for root in roots:
        bfs_dict = dict(nx.bfs_successors(scg, root))
        bfs_list = list(bfs_dict.keys())
        bfs_list.reverse()

        for gen in bfs_list:
            new_superset = []
            # use the BFS dictionary to be assured that everything is covered
            #update_dict = generate_superset_instances(scg, gen, visited_nodes, instances_dict)

            for subset_node in bfs_dict[gen]:
                new_superset.extend(instances_dict[subset_node])

            instances_dict[gen] = new_superset


def random_generator_playbook_phase_2_unconnected(
    all_elements: dict,
    instances_dict: dict,
) -> None:
    """
    Final pass to generate sequences for classifiers that haven't been given sequences yet.

    :param all_elements: Full dictionary of elements in the working memory
    :param instances_dict: Working dictionary of interpreted sequences for the model
    :return: None - side effect is addition of new instances to the instances dictionary
    """
    finishing_list = [
        node
        for node in all_elements.values()
        if node["@type"] == "PartDefinition"
        and node["@id"] not in instances_dict
    ]
    new_instances = {
        element["@id"]: create_set_with_new_instances(
            sequence_template=[element],
            quantities=[1],
        )
        for element in finishing_list
    }
    instances_dict.update(new_instances)


def random_generator_playbook_phase_3(
    feature_sequences: list,
    all_elements: dict,
    lpg: SysML2LabeledPropertyGraph,
    instances_dict: dict,
) -> None:
    """
    Begin generating interpreting sequences for Features in the model by extending
    classifier sequences with randomly selected instances of classifiers that type
    nested features.

    :param feature_sequences: Sequences that represent the nesting structure of the features
    :param all_elements: Full dictionary of elements in the working memory
    :param lpg: Active SysML graph
    :param ptg: Part Typing Graph projection from the LPG
    :param instances_dict: Working dictionary of interpreted sequences for the model
    :return: None - side effect is addition of new instances to the instances dictionary
    """
    already_drawn, last_sequence = {}, []
    for feature_sequence in feature_sequences:
        new_sequences = []
        feat = None
        for index, feature_id in enumerate(feature_sequence):
            if feature_id in instances_dict and index > 0:
                # don't repeat draws if you encounter the same feature again
                continue
            # sample set will be the last element in the sequence for classifiers
            feature = all_elements[feature_id]
            if feature["@type"] in TYPES_FOR_FEATURING:
                types = get_types_for_feature(lpg, feature["@id"])

                if len(types) == 0:
                    raise NotImplementedError(
                        "Cannot handle untyped features! Tried on "
                        f"{get_label_for_id(feature_id, all_elements)}, "
                        f"id = {feature_id}"
                    )
                elif len(types) > 1:
                    raise NotImplementedError("Cannot handle features with multiple types yet!")
                else:
                    typ = types[0]
            else:
                typ = feature_id

            if index == 0:
                if feature["@type"] in ("PartUsage", "AttributeUsage", "PortUsage", "InterfaceUsage", "ConnectionUsage"):
                    # hack for usage at top
                    new_sequences = [instances_dict[typ][0]]
                    if typ in already_drawn:
                        pass
                    else:
                        new_list = [item for item in new_sequences[0]]
                        already_drawn[typ] = new_list
                else:
                    new_sequences = instances_dict[typ]
            else:
                # for step in last_sequence:
                #     for feat in feature_sequence:
                #         if step == feat:
                #             new_sequences = instances_dict[feat]

                if typ in already_drawn:
                    remaining = [
                        item
                        for seq in instances_dict[typ]
                        for item in seq
                        if item not in already_drawn[typ]
                    ]
                else:
                    remaining = [item for seq in instances_dict[typ] for item in seq]

                # print("Calling extend sequences by sampling.....")
                # print("Working feature sequence:")
                # seq_print = []
                # for item in feature_sequence:
                #     seq_print.append(get_label_for_id(item, all_elements))
                # print(seq_print)
                # print("Currently working: " + get_label_for_id(feature_id, all_elements) + " with lower mult = " +
                #       str(feature_multiplicity(feature, all_elements, "lower")) + " and upper mult = " +
                #       str(feature_multiplicity(feature, all_elements, "upper"))
                #       )
                # print("Incoming sequences:")
                # print(new_sequences)

                #print("Instances dict for " + get_label_for_id('eb96afae-0f09-4912-861e-705bb33a4202',
                #                                               all_elements) + " updated with " +
                #      str(instances_dict['eb96afae-0f09-4912-861e-705bb33a4202']) + " and index = " + str(index))

                new_sequences = extend_sequences_by_sampling(
                    new_sequences,
                    feature_multiplicity(feature, all_elements, "lower"),
                    feature_multiplicity(feature, all_elements, "upper"),
                    remaining,
                    False,
                    {},
                    {},
                )

                #print("Instances dict for " + get_label_for_id('eb96afae-0f09-4912-861e-705bb33a4202', all_elements) + " updated with " +
                #      str(instances_dict['eb96afae-0f09-4912-861e-705bb33a4202']) + " and index = " + str(index))

                #print("Extended sequences:")
                #print(new_sequences)

                freshly_drawn = [seq[-1] for seq in new_sequences]
                if typ in already_drawn:
                    already_drawn[typ] += [freshly_drawn]
                else:
                    already_drawn[typ] = freshly_drawn

            instances_dict[feature_id] = new_sequences
        last_sequence = feature_sequence


def random_generator_playbook_phase_4(
    expr_sequences: list,
    lpg: SysML2LabeledPropertyGraph,
    instances_dict: dict,
) -> None:
    """
    Generate interpreting sequences for Expressions in the model

    :param expr_sequences: Sequences that represent the membership structure for expressions in the model and the features
        to which expressions provide values
    :param lpg: Active SysML graph
    :param instances_dict: Working dictionary of interpreted sequences for the model
    :return: None - side effect is addition of new instances to the instances dictionary
    """
    all_elements = lpg.nodes
    for expr_seq in expr_sequences:
        new_sequences = []
        # get the featuring type of the first expression
        #print(expr_seq[0])

        seq_featuring_type = safe_get_featuring_type_by_id(lpg, expr_seq[0])
        # FIXME: I don't know what it means for binding connectors to own these expressions, but need to figure out eventually
        if seq_featuring_type["@type"] == "BindingConnector":
            continue
        new_sequences = instances_dict[seq_featuring_type["@id"]]

        for feature_id in expr_seq:
            # sample set will be the last element in the sequence for classifiers
            feature_data = all_elements[feature_id]
            feature_metatype = feature_data["@type"]
            if feature_id in instances_dict:
                new_sequences = instances_dict[feature_id]
            else:
                if any(key in feature_metatype for key in ("Expression", "Literal")):
                    # Get the element type(s)
                    types: list = feature_data.get("type") or []
                    if isinstance(types, dict):
                        types = [types]
                    type_names = [
                        all_elements[type_["@id"]].get("name")
                        for type_ in types
                        if type_ and "@id" in type_
                    ]
                    type_names = [
                        str(type_name)
                        for type_name in type_names
                        if type_name
                    ]

                    new_sequences = extend_sequences_with_new_expr(
                        new_sequences,
                        get_label(feature_data, all_elements),
                        feature_data,
                    )
                elif feature_metatype == "Feature":
                    new_sequences = extend_sequences_with_new_value_holder(
                        new_sequences,
                        feature_data["name"],
                        feature_data,
                    )
                else:
                    new_sequences = extend_sequences_by_sampling(
                        new_sequences,
                        1,
                        1,
                        [],
                        True,
                        feature_data,
                        all_elements,
                    )
                instances_dict[feature_id] = new_sequences


def random_generator_playbook_phase_5(
    lpg: SysML2LabeledPropertyGraph,
    cug: nx.DiGraph,
    instances_dict: dict
):
<<<<<<< HEAD
=======
    """
    Generate instances for connector usages and their specializations and randomly connect ends to legal
    sources and targets
    :param lpg: Active SysML graph
    :param cug: A connector usage graph projection to see where connector source and target are linked
    :param instances_dict: Working dictionary of interpreted sequences for the model
    :return: None - side effect is addition of new instances to the instances dictionary
    """

>>>>>>> 11ccc217
    # Generate sequences for connection and interface ends
    for node_id in list(cug.nodes):
        node = lpg.nodes[node_id]
        if node['@type'] in ('ConnectionUsage', 'InterfaceUsage'):

            connector_ends = node["connectorEnd"]

            connector_id = node['@id']

            source_feat_id = node['source'][0]['@id']
            target_feat_id = node['target'][0]['@id']

            source_sequences = instances_dict[source_feat_id]
            target_sequences = instances_dict[target_feat_id]

            connectors = instances_dict[connector_id]

            extended_source_sequences = []
            extended_target_sequences = []

            min_side = min(len(source_sequences), len(target_sequences))
            max_side = max(len(source_sequences), len(target_sequences))

            if len(source_sequences) <= len(target_sequences):
                source_indices = list(range(0, min_side))
                other_steps = sample(range(0, min_side), (max_side - min_side))
                source_indices.extend(other_steps)
                target_indices = sample(range(0, max_side), max_side)
            else:
                source_indices = sample(range(0, max_side), max_side)
                other_steps = sample(range(0, min_side), (max_side - min_side))
                target_indices = list(range(0, min_side))
                target_indices.extend(other_steps)

            print(source_indices)
            print(target_indices)

            for indx, seq in enumerate(connectors):
                new_source_seq = []
                new_target_seq = []

                for item in seq:
                    new_source_seq.append(item)
                    new_target_seq.append(item)

                for jndx, item in enumerate(source_sequences[source_indices[indx]]):
                    if jndx > 0:
                        new_source_seq.append(item)

                for jndx, item in enumerate(target_sequences[target_indices[indx]]):
                    if jndx > 0:
                        new_target_seq.append(item)

                extended_source_sequences.append(new_source_seq)
                extended_target_sequences.append(new_target_seq)

<<<<<<< HEAD
            instances_dict[connector_ends[0]['@id']] = extended_source_sequences
            instances_dict[connector_ends[1]['@id']] = extended_target_sequences
=======
            instances_dict.update({connector_ends[0]['@id']: extended_source_sequences})
            instances_dict.update({connector_ends[1]['@id']: extended_target_sequences})
>>>>>>> 11ccc217


def build_sequence_templates(lpg: SysML2LabeledPropertyGraph) -> list:
    part_featuring_graph = lpg.get_projection("Part Featuring Graph")
    sorted_feature_groups = []
    for comp in nx.connected_components(part_featuring_graph.to_undirected()):
        connected_sub = nx.subgraph(part_featuring_graph, list(comp))
        leaves = [node for node in connected_sub.nodes if connected_sub.in_degree(node) == 0]
        roots = [node for node in connected_sub.nodes if connected_sub.out_degree(node) == 0]
        for leaf in leaves:
            for root in roots:
                try:
                    leaf_path = nx.shortest_path(connected_sub, leaf, root)
                    sorted_feature_groups.append(leaf_path)
                except:
                    pass

        # TODO: Look into adding the topologically sorted connected subcomponents
        # sorted_feature_groups.append(
        #     [node for node in nx.topological_sort(connected_sub)]
        # )

    return sorted_feature_groups


def generate_superset_instances(
        part_def_graph: nx.MultiDiGraph,
        superset_node: str,
        visited_nodes: set,
        instances_dict: dict,
) -> dict:
    """
    Take specific classifiers and push the calculated instances to more general classifiers

    :return:
    """
    new_superset = []
    subset_nodes = part_def_graph.predecessors(superset_node)
    if all(subset_node in visited_nodes for subset_node in subset_nodes):
        for subset_node in part_def_graph.predecessors(superset_node):
            new_superset.extend(instances_dict[subset_node])
    else:
        return {}

    return {superset_node: new_superset}


def build_expression_sequence_templates(lpg: SysML2LabeledPropertyGraph) -> list:
    evg = lpg.get_projection("Expression Value Graph")

    # FIXME: Need projections to work correctly
    # TODO: @Bjorn: should we remove all the implied edges? We could add a key to them
    to_remove = [
        edge for edge in evg.edges
        if edge[2] == "ImpliedParameterFeedforward"
    ]

    for source, target, *_ in to_remove:
        evg.remove_edge(source, target)

    sorted_feature_groups = []
    for comp in nx.connected_components(evg.to_undirected()):
        connected_sub = nx.subgraph(evg, list(comp))
        leaves = [node for node in connected_sub.nodes if connected_sub.out_degree(node) == 0]
        roots = [node for node in connected_sub.nodes if connected_sub.in_degree(node) == 0]
        for root in roots:
            for leaf in leaves:
                try:
                    leaf_path = nx.shortest_path(connected_sub, root, leaf)
                    sorted_feature_groups.append(leaf_path)
                except:
                    pass

    return sorted_feature_groups


def validate_working_data(lpg: SysML2LabeledPropertyGraph) -> bool:
    """
    Helper method to check that the user model is valid for instance generation

    :return: A Boolean indicating that the user model is ready to be interpreted
    """
    # check that all the elements of the graph are in fact proper model elements
    all_non_relations = lpg.nodes
    for nr_key, nr in all_non_relations.items():
        try:
            nr_type = nr["@type"]
        except KeyError:
            print(f"No type found in {nr}, id = '{nr_key}'")
            return False
        except TypeError:
            print(f"Expecting dict of model element data, got = {nr}")
        if "@id" not in nr:
            print(f"No '@id' found in {nr}, id = '{nr_key}'")
            return False
    return True<|MERGE_RESOLUTION|>--- conflicted
+++ resolved
@@ -495,8 +495,6 @@
     cug: nx.DiGraph,
     instances_dict: dict
 ):
-<<<<<<< HEAD
-=======
     """
     Generate instances for connector usages and their specializations and randomly connect ends to legal
     sources and targets
@@ -506,7 +504,6 @@
     :return: None - side effect is addition of new instances to the instances dictionary
     """
 
->>>>>>> 11ccc217
     # Generate sequences for connection and interface ends
     for node_id in list(cug.nodes):
         node = lpg.nodes[node_id]
@@ -563,13 +560,8 @@
                 extended_source_sequences.append(new_source_seq)
                 extended_target_sequences.append(new_target_seq)
 
-<<<<<<< HEAD
-            instances_dict[connector_ends[0]['@id']] = extended_source_sequences
-            instances_dict[connector_ends[1]['@id']] = extended_target_sequences
-=======
-            instances_dict.update({connector_ends[0]['@id']: extended_source_sequences})
-            instances_dict.update({connector_ends[1]['@id']: extended_target_sequences})
->>>>>>> 11ccc217
+            instances_dict[connector_ends[0]["@id"]] = extended_source_sequences
+            instances_dict[connector_ends[1]["@id"]] = extended_target_sequences
 
 
 def build_sequence_templates(lpg: SysML2LabeledPropertyGraph) -> list:
