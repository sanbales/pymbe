--- conflicted
+++ resolved
@@ -13,15 +13,12 @@
 # In both cases, use a reference sequence to find the minimal length intepretations
 #### Both classifiers and features can be made this way, just difference of lengths
 
-<<<<<<< HEAD
+
 def create_set_with_new_instances(
     sequence_template: list,
     quantities: list,
-    name_hints: list,
+    name_hints: dict,
 ) -> list:
-=======
-def create_set_with_new_instances(sequence_template: list, quantities: list, name_hints: dict) -> list:
->>>>>>> 21253eff
     """
     Generate a tuple of tuples with pre-set quantities and templates based on M1 model Types.
 
