--- conflicted
+++ resolved
@@ -141,18 +141,9 @@
 
                 last_draw = last_draw + draws_per[index]
         except ValueError:
-<<<<<<< HEAD
             print(f"Sample Set is:\n\t{sample_set}")
-            print(f"Previous sequences include:\n\t{previous_sequences}")
+            print(f"Previous sequences include:\n\t{previous_sequences}\n\t{draws_per}")
             raise ValueError(f"Tried to pull {total_draw} instances from a length of {len(sample_set)}")
-=======
-            print("Sample Set is:")
-            print(sample_set)
-            print("Previous sequences include:")
-            print(previous_sequences)
-            print(draws_per)
-            raise ValueError("Tried to pull " + str(total_draw) + " instances from a length of " + str(len(sample_set)))
->>>>>>> e51f7106
 
     return set_extended
 
