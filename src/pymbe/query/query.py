--- conflicted
+++ resolved
@@ -1,63 +1,39 @@
-# A set of queries to run on Labeled Property Graphs
+# a set of queries to run on Labeled Property Graphs
+
+import networkx as NX
 import math
-<<<<<<< HEAD
-=======
 from ..graph.filter_lib import expanded_banded_graph_filter
 from ..client import SysML2Client
 from .metamodel_navigator import *
 
->>>>>>> 7a03f97b
 
-import networkx as nx
+def roll_up_lower_multiplicity(lpg: NX.MultiDiGraph, feat: dict, client: SysML2Client) -> int:
 
-<<<<<<< HEAD
-from ..graph.lpg import SysML2LabeledPropertyGraph
-from .metamodel_navigator import *
-=======
     bgf = expanded_banded_graph_filter()
->>>>>>> 7a03f97b
 
+    banded_featuring_graph = lpg.filter(
+        edge_types=bgf['edge_types'],
+        reverse_edge_types=bgf['reverse_edge_types']
+    )
 
-def roll_up_lower_multiplicity(
-    lpg: SysML2LabeledPropertyGraph,
-    feat: dict,
-) -> int:
-    banded_featuring_graph = lpg.make_sysml_subgraph("banded_graph")
-    banded_roots = [
-        node
-        for node in banded_featuring_graph.nodes
-        if banded_featuring_graph.out_degree(node) < 1
-    ]
+    banded_roots = [node
+                    for node in banded_featuring_graph.nodes
+                    if banded_featuring_graph.out_degree(node) == 0]
 
     corrected_mult = 1
+
     for part_tree_root in banded_roots:
         try:
-            part_path = nx.shortest_path(
+            part_path = NX.shortest_path(
                 banded_featuring_graph,
                 feat['@id'],
                 part_tree_root)
             # TODO: check that the path actually exists
-            corrected_mult = math.prod([
-                feature_lower_multiplicity(lpg.elements_by_id[node], lpg)
-                for node in part_path
-            ])
-        except nx.NetworkXNoPath:
+            corrected_mult = math.prod(
+                [feature_lower_multiplicity(client.elements_by_id[node], client)
+                 for node in part_path])
+        except NX.NetworkXNoPath:
             pass
-<<<<<<< HEAD
-    return corrected_mult
-
-
-def roll_up_upper_multiplicity(
-    lpg: SysML2LabeledPropertyGraph,
-    feat: dict,
-) -> int:
-    banded_featuring_graph = lpg.make_sysml_subgraph("banded_graph")
-    banded_roots = [
-        node
-        for node in banded_featuring_graph.nodes
-        if banded_featuring_graph.out_degree(node) < 1
-    ]
-=======
         except NX.NodeNotFound:
             # nothing to roll up, so just use own multiplicity
             corrected_mult = feature_lower_multiplicity(feat, client)
@@ -77,27 +53,23 @@
     banded_roots = [node
                     for node in banded_featuring_graph.nodes
                     if banded_featuring_graph.out_degree(node) == 0]
->>>>>>> 7a03f97b
 
     corrected_mult = 1
+
     for part_tree_root in banded_roots:
         try:
-            part_path = nx.shortest_path(
+            part_path = NX.shortest_path(
                 banded_featuring_graph,
                 feat['@id'],
                 part_tree_root)
             # TODO: check that the path actually exists
-            corrected_mult = math.prod([
-                feature_upper_multiplicity(lpg.elements_by_id[node], lpg)
-                for node in part_path
-            ])
-        except nx.NetworkXNoPath:
+            corrected_mult = math.prod(
+                [feature_upper_multiplicity(client.elements_by_id[node], client)
+                 for node in part_path])
+        except NX.NetworkXNoPath:
             pass
-<<<<<<< HEAD
-=======
         except NX.NodeNotFound:
             # nothing to roll up, so just use own multiplicity
             corrected_mult = feature_lower_multiplicity(feat, client)
 
->>>>>>> 7a03f97b
     return corrected_mult