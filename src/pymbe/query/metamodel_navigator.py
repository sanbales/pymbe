--- conflicted
+++ resolved
@@ -1,4 +1,5 @@
 # a collection of convenience methods to navigate the metamodel when inspecting user models
+from pymbe.graph import SysML2LabeledPropertyGraph
 
 
 def feature_multiplicity(
@@ -16,9 +17,6 @@
         if "@id" in multiplicity[bound]:
             return all_elements[multiplicity[bound]["@id"]]["value"]
 
-<<<<<<< HEAD
-    return 1
-=======
     return 1
 
 
@@ -156,5 +154,4 @@
     elif no_types == 1:
         return lpg.nodes[feature['featuringType'][0]['@id']]
     else:
-        raise NotImplementedError("No logic for multiple types!")
->>>>>>> 2da49ea2
+        raise NotImplementedError("No logic for multiple types!")