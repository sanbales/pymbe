# a collection of convenience methods to navigate the metamodel when inspecting user models
<<<<<<< HEAD
from ..model import Element
=======
from typing import List, Tuple

from pymbe.model import Element
>>>>>>> e431f79c


def is_type_undefined_mult(type_ele: Element):
    if "throughOwningMembership" not in type_ele._derived:
        return True
    mult_range = [
        mr for mr in type_ele.throughOwningMembership if mr["@type"] == "MultiplicityRange"
    ]
<<<<<<< HEAD
    if len(mult_range) == 0:
        return True
    return False
=======
    return len(mult_range) == 0
>>>>>>> e431f79c


def is_multiplicity_one(type_ele):
    if "throughOwningMembership" not in type_ele._derived:
<<<<<<< HEAD
=======
        return False
    multiplicity_range, *_ = [
        mr for mr in type_ele.throughOwningMembership if mr["@type"] == "MultiplicityRange"
    ]
    literal_value = [
        li.value
        for li in multiplicity_range.throughOwningMembership
        if li["@type"] == "LiteralInteger"
    ]
    if len(literal_value) == 0:
>>>>>>> e431f79c
        return False
    multiplicity_range = [
        mr for mr in type_ele.throughOwningMembership if mr["@type"] == "MultiplicityRange"
    ][0]
    literal_value = [
        li.value
        for li in multiplicity_range.throughOwningMembership
        if li["@type"] == "LiteralInteger"
    ]

    if len(literal_value) == 1:
        if literal_value[0] == 1:
            return True
    if len(literal_value) == 2:
        if literal_value[0] == 1 and literal_value[1] == 1:
            return True
<<<<<<< HEAD
    return False
=======
        return False
>>>>>>> e431f79c


def is_multiplicity_specific_finite(type_ele):
    if "throughOwningMembership" not in type_ele._derived:
<<<<<<< HEAD
=======
        return False
    multiplicity_range, *_ = [
        mr for mr in type_ele.throughOwningMembership if mr["@type"] == "MultiplicityRange"
    ]
    literal_value = [
        li.value
        for li in multiplicity_range.throughOwningMembership
        if li["@type"] == "LiteralInteger"
    ]
    if len(literal_value) == 0:
>>>>>>> e431f79c
        return False
    multiplicity_range = [
        mr for mr in type_ele.throughOwningMembership if mr["@type"] == "MultiplicityRange"
    ][0]
    literal_value = [
        li.value
        for li in multiplicity_range.throughOwningMembership
        if li["@type"] == "LiteralInteger"
    ]

    if len(literal_value) == 1:
        if literal_value[0] > 1:
            return True
    if len(literal_value) == 2:
        if literal_value[0] > 1 and literal_value[0] == literal_value[1]:
            return True
<<<<<<< HEAD
    return False
=======
        return False
>>>>>>> e431f79c


def get_finite_multiplicity_types(model):
    model_types = [
        ele for ele in model.elements.values() if ele._metatype in ("Feature", "Classifier")
    ]

    return [
        finite_type
        for finite_type in model_types
        if is_multiplicity_one(finite_type) or is_multiplicity_specific_finite(finite_type)
    ]


def get_lower_multiplicty(type_ele):
    lower_mult = -1
    if "throughOwningMembership" not in type_ele._derived:
        return lower_mult
    multiplicity_ranges = [
        mr for mr in type_ele.throughOwningMembership if mr["@type"] == "MultiplicityRange"
    ]
    if len(multiplicity_ranges) == 1:
        literal_value = [
            li.value
            for li in multiplicity_ranges[0].throughOwningMembership
            if li["@type"] == "LiteralInteger"
        ]
    elif len(multiplicity_ranges) > 1:
        literal_value = [
            li.value
            for li in multiplicity_ranges[0].throughOwningMembership
            if li["@type"] == "LiteralInteger"
        ]

    lower_mult = int(literal_value[0])

    return lower_mult


def get_upper_multiplicty(type_ele):
    upper_mult = -1
    if "throughOwningMembership" not in type_ele._derived:
        return upper_mult
    multiplicity_ranges = [
        mr for mr in type_ele.throughOwningMembership if mr["@type"] == "MultiplicityRange"
    ]
    if len(multiplicity_ranges) == 1:
        literal_value = [
            li.value
            for li in multiplicity_ranges[0].throughOwningMembership
            if li["@type"] == "LiteralInteger"
        ]
    elif len(multiplicity_ranges) > 1:
        literal_value = [
            li.value
            for li in multiplicity_ranges[1].throughOwningMembership
            if li["@type"] == "LiteralInteger"
        ]

    upper_mult = int(literal_value[0])

    return upper_mult


<<<<<<< HEAD
def identify_connectors_one_side(connectors):
    one_sided = []
    for connector in connectors:
        if "throughEndFeatureMembership" in connector._derived:
            for end_feature in connector.throughEndFeatureMembership:
                if "throughReferenceSubsetting" in end_feature._derived:
                    if (
                        is_multiplicity_one(end_feature.throughReferenceSubsetting[0])
                        and connector not in one_sided
                    ):
                        one_sided.append(connector)

    return one_sided
=======
def identify_connectors_one_side(connectors: List[Element]) -> Tuple[Element]:
    return tuple(
        {
            connector
            for connector in connectors
            for end_feature in connector.throughEndFeatureMembership
            if "throughEndFeatureMembership" in connector._derived
            and "throughReferenceSubsetting" in end_feature._derived
            and is_multiplicity_one(end_feature.throughReferenceSubsetting[0])
        }
    )
>>>>>>> e431f79c
<|MERGE_RESOLUTION|>--- conflicted
+++ resolved
@@ -1,11 +1,7 @@
 # a collection of convenience methods to navigate the metamodel when inspecting user models
-<<<<<<< HEAD
-from ..model import Element
-=======
 from typing import List, Tuple
 
-from pymbe.model import Element
->>>>>>> e431f79c
+from ..model import Element
 
 
 def is_type_undefined_mult(type_ele: Element):
@@ -14,19 +10,33 @@
     mult_range = [
         mr for mr in type_ele.throughOwningMembership if mr["@type"] == "MultiplicityRange"
     ]
-<<<<<<< HEAD
-    if len(mult_range) == 0:
-        return True
-    return False
-=======
     return len(mult_range) == 0
->>>>>>> e431f79c
 
 
 def is_multiplicity_one(type_ele):
     if "throughOwningMembership" not in type_ele._derived:
-<<<<<<< HEAD
-=======
+        return False
+
+    multiplicity_range, *_ = [
+        mr for mr in type_ele.throughOwningMembership if mr["@type"] == "MultiplicityRange"
+    ]
+    literal_value = tuple(
+        int(li.value)
+        for li in multiplicity_range.throughOwningMembership
+        if li["@type"] == "LiteralInteger"
+    )
+    if not literal_value:
+        return False
+    if len(literal_value) == 1:
+        # TODO: Ask Bjorn: what if it is `1..*`, this would return True
+        return literal_value[0] == 1
+    elif literal_value == (1, ):
+        return True
+    return True
+
+
+def is_multiplicity_specific_finite(type_ele):
+    if "throughOwningMembership" not in type_ele._derived:
         return False
     multiplicity_range, *_ = [
         mr for mr in type_ele.throughOwningMembership if mr["@type"] == "MultiplicityRange"
@@ -36,67 +46,18 @@
         for li in multiplicity_range.throughOwningMembership
         if li["@type"] == "LiteralInteger"
     ]
-    if len(literal_value) == 0:
->>>>>>> e431f79c
+    if not literal_value:
         return False
-    multiplicity_range = [
-        mr for mr in type_ele.throughOwningMembership if mr["@type"] == "MultiplicityRange"
-    ][0]
-    literal_value = [
-        li.value
-        for li in multiplicity_range.throughOwningMembership
-        if li["@type"] == "LiteralInteger"
-    ]
 
     if len(literal_value) == 1:
-        if literal_value[0] == 1:
+        lower, *_ = literal_value
+        if lower > 1:
             return True
-    if len(literal_value) == 2:
-        if literal_value[0] == 1 and literal_value[1] == 1:
+    elif len(literal_value) == 2:
+        lower, upper = literal_value
+        if lower > 1 and upper == lower:
             return True
-<<<<<<< HEAD
     return False
-=======
-        return False
->>>>>>> e431f79c
-
-
-def is_multiplicity_specific_finite(type_ele):
-    if "throughOwningMembership" not in type_ele._derived:
-<<<<<<< HEAD
-=======
-        return False
-    multiplicity_range, *_ = [
-        mr for mr in type_ele.throughOwningMembership if mr["@type"] == "MultiplicityRange"
-    ]
-    literal_value = [
-        li.value
-        for li in multiplicity_range.throughOwningMembership
-        if li["@type"] == "LiteralInteger"
-    ]
-    if len(literal_value) == 0:
->>>>>>> e431f79c
-        return False
-    multiplicity_range = [
-        mr for mr in type_ele.throughOwningMembership if mr["@type"] == "MultiplicityRange"
-    ][0]
-    literal_value = [
-        li.value
-        for li in multiplicity_range.throughOwningMembership
-        if li["@type"] == "LiteralInteger"
-    ]
-
-    if len(literal_value) == 1:
-        if literal_value[0] > 1:
-            return True
-    if len(literal_value) == 2:
-        if literal_value[0] > 1 and literal_value[0] == literal_value[1]:
-            return True
-<<<<<<< HEAD
-    return False
-=======
-        return False
->>>>>>> e431f79c
 
 
 def get_finite_multiplicity_types(model):
@@ -161,21 +122,6 @@
     return upper_mult
 
 
-<<<<<<< HEAD
-def identify_connectors_one_side(connectors):
-    one_sided = []
-    for connector in connectors:
-        if "throughEndFeatureMembership" in connector._derived:
-            for end_feature in connector.throughEndFeatureMembership:
-                if "throughReferenceSubsetting" in end_feature._derived:
-                    if (
-                        is_multiplicity_one(end_feature.throughReferenceSubsetting[0])
-                        and connector not in one_sided
-                    ):
-                        one_sided.append(connector)
-
-    return one_sided
-=======
 def identify_connectors_one_side(connectors: List[Element]) -> Tuple[Element]:
     return tuple(
         {
@@ -186,5 +132,4 @@
             and "throughReferenceSubsetting" in end_feature._derived
             and is_multiplicity_one(end_feature.throughReferenceSubsetting[0])
         }
-    )
->>>>>>> e431f79c
+    )