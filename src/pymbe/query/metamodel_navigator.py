# a collection of convenience methods to navigate the metamodel when inspecting user models
<<<<<<< HEAD
from typing import List, Tuple

from ..model import Element
=======
>>>>>>> 866d35d3


def is_type_undefined_mult(type_ele):
    if "throughOwningMembership" not in type_ele._derived:
        return True
    mult_range = [
        mr for mr in type_ele.throughOwningMembership if mr["@type"] == "MultiplicityRange"
    ]
    return len(mult_range) == 0


def is_multiplicity_one(type_ele):
    if "throughOwningMembership" not in type_ele._derived:
        return False

    multiplicity_range, *_ = [
        mr for mr in type_ele.throughOwningMembership if mr["@type"] == "MultiplicityRange"
    ]
    literal_value = tuple(
        int(li.value)
        for li in multiplicity_range.throughOwningMembership
        if li["@type"] == "LiteralInteger"
    )
    if not literal_value:
        return False
    if len(literal_value) == 1:
        # TODO: Ask Bjorn: what if it is `1..*`, this would return True
        return literal_value[0] == 1
    if literal_value == (1, 1):
        return True
    return True


def is_multiplicity_specific_finite(type_ele):
    if "throughOwningMembership" not in type_ele._derived:
        return False
    multiplicity_range, *_ = [
        mr for mr in type_ele.throughOwningMembership if mr["@type"] == "MultiplicityRange"
    ]
    literal_value = [
        li.value
        for li in multiplicity_range.throughOwningMembership
        if li["@type"] == "LiteralInteger"
    ]
    if not literal_value:
        return False

    if len(literal_value) == 1:
        lower, *_ = literal_value
        if lower > 1:
            return True
    elif len(literal_value) == 2:
        lower, upper = literal_value
        if lower > 1 and upper == lower:
            return True
    return False


def get_finite_multiplicity_types(model):
    model_types = [
        ele for ele in model.elements.values() if ele._metatype in ("Feature", "Classifier")
    ]

    return [
        finite_type
        for finite_type in model_types
        if is_multiplicity_one(finite_type) or is_multiplicity_specific_finite(finite_type)
    ]


def get_lower_multiplicity(type_ele):
    lower_mult = -1
    if "throughOwningMembership" not in type_ele._derived:
        return lower_mult
    multiplicity_ranges = [
        mr for mr in type_ele.throughOwningMembership if mr["@type"] == "MultiplicityRange"
    ]
    literal_value = []
    if len(multiplicity_ranges) == 1:
        literal_value = [
            li.value
            for li in multiplicity_ranges[0].throughOwningMembership
            if li["@type"] == "LiteralInteger"
        ]
    elif len(multiplicity_ranges) > 1:
        literal_value = [
            li.value
            for li in multiplicity_ranges[0].throughOwningMembership
            if li["@type"] == "LiteralInteger"
        ]

    if len(literal_value) > 0:
        lower_mult = int(literal_value[0])

    return lower_mult


def get_upper_multiplicity(type_ele):
    upper_mult = -1
    if "throughOwningMembership" not in type_ele._derived:
        return upper_mult
    multiplicity_ranges = [
        mr for mr in type_ele.throughOwningMembership if mr["@type"] == "MultiplicityRange"
    ]
    literal_value = []
    if len(multiplicity_ranges) == 1:
        literal_value = [
            li.value
            for li in multiplicity_ranges[0].throughOwningMembership
            if li["@type"] == "LiteralInteger"
        ]
    elif len(multiplicity_ranges) > 1:
        literal_value = [
            li.value
            for li in multiplicity_ranges[1].throughOwningMembership
            if li["@type"] == "LiteralInteger"
        ]

    upper_mult = int(literal_value[1])

    return upper_mult


def get_effective_lower_multiplicity(type_ele):

    """
    Get lower multiplicity on feature even if this type is redefined.
    """

    lower_mult = -1
    if "throughOwningMembership" not in type_ele._derived:
        local_general = get_more_general_types(type_ele, 1, 1)

        # if the most local general types have a finite lower multiplicity,
        # use the most restrictive

        lgm = max(
            [
                get_lower_multiplicity(lg)
                for lg in local_general
                if get_lower_multiplicity(lg) > -1
            ],
            default=-1,
        )

        if lgm > -1:
            return lgm

        # if we still have no multiplicity, try to recurse

        lower_mult = max(
            [
                get_effective_lower_multiplicity(lg)
                for lg in local_general
                if get_lower_multiplicity(lg) > -1
            ],
            default=-1,
        )

        # will either return with a lower multiplicity or if we
        # still don't find a defined lower multiplicity

        return lower_mult
    multiplicity_ranges = [
        mr for mr in type_ele.throughOwningMembership if mr["@type"] == "MultiplicityRange"
    ]
    literal_value = []
    if len(multiplicity_ranges) == 1:
        literal_value = [
            li.value
            for li in multiplicity_ranges[0].throughOwningMembership
            if li["@type"] == "LiteralInteger"
        ]
    elif len(multiplicity_ranges) > 1:
        literal_value = [
            li.value
            for li in multiplicity_ranges[0].throughOwningMembership
            if li["@type"] == "LiteralInteger"
        ]

    if len(literal_value) > 0:
        lower_mult = int(literal_value[0])

    return lower_mult


def get_effective_upper_multiplicity(type_ele):

    """
    Get upper multiplicity on feature even if this type is redefined.
    """

    upper_mult = -1
    if "throughOwningMembership" not in type_ele._derived:
        local_general = get_more_general_types(type_ele, 1, 1)

        # if the most local general types have a finite lower multiplicity,
        # use the most restrictive

        ugm = max(
            [
                get_upper_multiplicity(lg)
                for lg in local_general
                if get_upper_multiplicity(lg) > -1
            ],
            default=-1,
        )

        if ugm > -1:
            return ugm

        # if we still have no multiplicity, try to recurse

        upper_mult = max(
            [
                get_effective_upper_multiplicity(lg)
                for lg in local_general
                if get_upper_multiplicity(lg) > -1
            ],
            default=-1,
        )

        # will either return with a lower multiplicity or if we still
        # don't find a defined lower multiplicity

        return upper_mult
    multiplicity_ranges = [
        mr for mr in type_ele.throughOwningMembership if mr["@type"] == "MultiplicityRange"
    ]
    literal_value = []
    if len(multiplicity_ranges) == 1:
        literal_value = [
            li.value
            for li in multiplicity_ranges[0].throughOwningMembership
            if li["@type"] == "LiteralInteger"
        ]
    elif len(multiplicity_ranges) > 1:
        literal_value = [
            li.value
            for li in multiplicity_ranges[1].throughOwningMembership
            if li["@type"] == "LiteralInteger"
        ]

    if len(literal_value) > 0:
        upper_mult = int(literal_value[1])

    return upper_mult


<<<<<<< HEAD
def identify_connectors_one_side(connectors: List[Element]) -> Tuple[Element]:
    return tuple(
        {
            connector
            for connector in connectors
            for end_feature in connector.throughEndFeatureMembership
            if "throughEndFeatureMembership" in connector._derived
            and "throughReferenceSubsetting" in end_feature._derived
            and is_multiplicity_one(end_feature.throughReferenceSubsetting[0])
        }
    )
=======
def identify_connectors_one_side(connectors):
    one_sided = []
    for connector in connectors:
        if "throughEndFeatureMembership" in connector._derived:
            for end_feature in connector.throughEndFeatureMembership:

                if "throughReferenceSubsetting" in end_feature._derived:
                    if (
                        is_multiplicity_one(end_feature.throughReferenceSubsetting[0])
                        and connector not in one_sided
                    ):
                        one_sided.append(connector)

    return one_sided


def does_behavior_have_write_features(behavior):

    if hasattr(behavior, "throughFeatureMembership"):

        candidate_features = behavior.throughFeatureMembership

        for candidate_feature in candidate_features:

            if candidate_feature._metatype == "Step":
                step = candidate_feature

                if hasattr(step, "throughFeatureTyping"):
                    candidate_types = step.throughFeatureTyping
                    for candidate_type in candidate_types:
                        if candidate_type.declaredName == "FeatureWritePerformance":
                            return True

    return False


def has_type_named(feature, type_name):
    if hasattr(feature, "throughFeatureTyping"):
        for feature_type in feature.throughFeatureTyping:
            if feature_type.basic_name == type_name:
                return True
    return False


def get_most_specific_feature_type(feature):

    if hasattr(feature, "throughFeatureTyping"):
        if len(feature.throughFeatureTyping) == 1:
            return feature.throughFeatureTyping[0]

    if hasattr(feature, "throughRedefinition"):
        if len(feature.throughRedefinition) == 1:
            redef_feature = feature.throughRedefinition[0]

            if hasattr(redef_feature, "throughFeatureTyping"):
                if len(redef_feature.throughFeatureTyping) == 1:
                    return redef_feature.throughFeatureTyping[0]

            return get_most_specific_feature_type(redef_feature)

    return None


def get_more_general_types(typ, recurse_counter, max_counter):
    """
    Recursively navigate along Specialization relationships to find all the more general
    types of the given type
    """

    local_more_general = (
        typ.throughFeatureTyping + typ.throughSubclassification + typ.throughRedefinition
    )

    # check to see if this is a library object
    # TODO: This is very hacky, need to check on library connections much better

    lib_local = []
    lib_remove = []

    for local_general in local_more_general:
        if len(typ._model._referenced_models) > 0:
            if hasattr(local_general, "isLibraryElement"):
                if local_general._data["isLibraryElement"]:
                    trial_element = typ._model._referenced_models[0].get_element(local_general._id)
                    lib_local.append(trial_element)
                    lib_remove.append(local_general)
            else:
                try:
                    trial_element = typ._model._referenced_models[0].get_element(local_general._id)
                    lib_local.append(trial_element)
                    lib_remove.append(local_general)
                except KeyError:
                    pass

    for to_remove in lib_remove:
        local_more_general.remove(to_remove)

    local_more_general = local_more_general + lib_local

    if recurse_counter >= max_counter:
        return local_more_general

    total_general = local_more_general + [
        item
        for local_general in local_more_general
        for item in get_more_general_types(local_general, recurse_counter + 1, max_counter)
    ]

    return total_general


def get_feature_bound_values(feat):
    for bound_val in feat.throughFeatureValue:
        if bound_val._metatype == "FeatureReferenceExpression":
            referred_item = bound_val.throughMembership[0]

            return [referred_item]

    return []


def get_effective_basic_name(type_ele):

    """
    Get a name for the feature even if this type is redefined.
    """

    name = ""

    if type_ele.basic_name != "":
        return type_ele.basic_name

    if "throughRedefinition" in type_ele._derived:
        local_general = type_ele.throughRedefinition

        # if the most local general types have a name, check for conflicts

        for one_general in local_general:
            if one_general.basic_name != "":
                name = one_general.basic_name

        # if we still have no name, try to recurse

        if name == "":
            for one_general in local_general:
                trial_name = get_effective_basic_name(one_general)
                if trial_name != "":
                    name = trial_name

        # will either return with a lower multiplicity or if we
        # still don't find a defined lower multiplicity

        return name

    return ""
>>>>>>> 866d35d3
<|MERGE_RESOLUTION|>--- conflicted
+++ resolved
@@ -1,10 +1,4 @@
 # a collection of convenience methods to navigate the metamodel when inspecting user models
-<<<<<<< HEAD
-from typing import List, Tuple
-
-from ..model import Element
-=======
->>>>>>> 866d35d3
 
 
 def is_type_undefined_mult(type_ele):
@@ -254,19 +248,6 @@
     return upper_mult
 
 
-<<<<<<< HEAD
-def identify_connectors_one_side(connectors: List[Element]) -> Tuple[Element]:
-    return tuple(
-        {
-            connector
-            for connector in connectors
-            for end_feature in connector.throughEndFeatureMembership
-            if "throughEndFeatureMembership" in connector._derived
-            and "throughReferenceSubsetting" in end_feature._derived
-            and is_multiplicity_one(end_feature.throughReferenceSubsetting[0])
-        }
-    )
-=======
 def identify_connectors_one_side(connectors):
     one_sided = []
     for connector in connectors:
@@ -279,6 +260,17 @@
                         and connector not in one_sided
                     ):
                         one_sided.append(connector)
+
+    # return tuple(
+    #     {
+    #         connector
+    #         for connector in connectors
+    #         for end_feature in connector.throughEndFeatureMembership
+    #         if "throughEndFeatureMembership" in connector._derived
+    #         and "throughReferenceSubsetting" in end_feature._derived
+    #         and is_multiplicity_one(end_feature.throughReferenceSubsetting[0])
+    #     }
+    # )
 
     return one_sided
 
@@ -421,5 +413,4 @@
 
         return name
 
-    return ""
->>>>>>> 866d35d3
+    return ""