import json
from dataclasses import field
from importlib import resources as lib_resources
from typing import Any, Dict, List

# TODO: Is there a way to restore type hints for Element without inducing a circular dependency?


class MetaModel:
    """
    A class to hold meta-model information and support model modification actions
    """

    metamodel_hints: Dict[str, List[List[str]]] = field(default_factory=dict)

    pre_made_dicts: Dict[str, Dict[str, Any]] = field(default_factory=dict)

    def __init__(self):
        self.pre_made_dicts = {}
        self._load_metahints()
        for metaclass in self.metamodel_hints:
            self._load_template_data(metaclass_name=metaclass)

    def _load_metahints(self):
        """Load data file to get attribute hints"""
        ecore_atts, ecore_refs = {}, {}
        with lib_resources.open_text("pymbe.static_data", "sysml_ecore_atts.json") as sysml_ecore:
            ecore_atts = json.load(sysml_ecore)
        with lib_resources.open_text(
            "pymbe.static_data", "sysml_ecore_derived_refs.json"
        ) as sysml_ecore_refs:
            ecore_refs = json.load(sysml_ecore_refs)
<<<<<<< HEAD

=======
>>>>>>> e431f79c
        # keys should be the same since they are all identified metaelements from ecore
        self.metamodel_hints = {k: ecore_atts[k] + ecore_refs[k] for k in ecore_atts}

    def _load_template_data(self, metaclass_name: str):
        defaults = {"Boolean": False, "String": "", "Integer": 0}

        data_template = {}
        for hint in self.metamodel_hints[metaclass_name]:
            key, _, role, dtype, *_, num_attributes = hint
            num_attributes = int(num_attributes)

            starter_field = None
<<<<<<< HEAD
            if hint[2] == "primary":
                # TODO: Figure out why some boolean and string attributes have 0 to -1
                # rather than 1 to 1 multiplicity
                if (
                    int(hint[6]) > 1
                    or int(hint[6]) == -1
                    and not (hint[3] == "Boolean" or hint[3] == "String")
=======
            if role == "primary":
                default = defaults.get(dtype)
                # TODO: Figure out why some boolean and string attributes have 0 to -1
                # rather than 1 to 1 multiplicity
                if num_attributes > 1 or (
                    num_attributes == -1 and not (dtype in ("Boolean", "String"))
>>>>>>> e431f79c
                ):
                    starter_field = []
                else:
                    # TODO: One other janky override
<<<<<<< HEAD
                    if hint[0] == "aliasIds":
                        starter_field = []
                    elif hint[3] == "Boolean":
                        starter_field = False
                    elif hint[3] == "String":
                        starter_field = ""
                    elif hint[3] == "Integer":
                        starter_field = 0

            data_template.update({hint[0]: starter_field})

=======
                    if key == "aliasIds":
                        starter_field = []
                    elif default is not None:
                        starter_field = default
            data_template.update({key: starter_field})
>>>>>>> e431f79c
        self.pre_made_dicts.update({metaclass_name: data_template})<|MERGE_RESOLUTION|>--- conflicted
+++ resolved
@@ -12,7 +12,6 @@
     """
 
     metamodel_hints: Dict[str, List[List[str]]] = field(default_factory=dict)
-
     pre_made_dicts: Dict[str, Dict[str, Any]] = field(default_factory=dict)
 
     def __init__(self):
@@ -30,10 +29,6 @@
             "pymbe.static_data", "sysml_ecore_derived_refs.json"
         ) as sysml_ecore_refs:
             ecore_refs = json.load(sysml_ecore_refs)
-<<<<<<< HEAD
-
-=======
->>>>>>> e431f79c
         # keys should be the same since they are all identified metaelements from ecore
         self.metamodel_hints = {k: ecore_atts[k] + ecore_refs[k] for k in ecore_atts}
 
@@ -46,43 +41,19 @@
             num_attributes = int(num_attributes)
 
             starter_field = None
-<<<<<<< HEAD
-            if hint[2] == "primary":
-                # TODO: Figure out why some boolean and string attributes have 0 to -1
-                # rather than 1 to 1 multiplicity
-                if (
-                    int(hint[6]) > 1
-                    or int(hint[6]) == -1
-                    and not (hint[3] == "Boolean" or hint[3] == "String")
-=======
             if role == "primary":
                 default = defaults.get(dtype)
                 # TODO: Figure out why some boolean and string attributes have 0 to -1
                 # rather than 1 to 1 multiplicity
                 if num_attributes > 1 or (
                     num_attributes == -1 and not (dtype in ("Boolean", "String"))
->>>>>>> e431f79c
                 ):
                     starter_field = []
                 else:
                     # TODO: One other janky override
-<<<<<<< HEAD
-                    if hint[0] == "aliasIds":
-                        starter_field = []
-                    elif hint[3] == "Boolean":
-                        starter_field = False
-                    elif hint[3] == "String":
-                        starter_field = ""
-                    elif hint[3] == "Integer":
-                        starter_field = 0
-
-            data_template.update({hint[0]: starter_field})
-
-=======
                     if key == "aliasIds":
                         starter_field = []
                     elif default is not None:
                         starter_field = default
             data_template.update({key: starter_field})
->>>>>>> e431f79c
         self.pre_made_dicts.update({metaclass_name: data_template})