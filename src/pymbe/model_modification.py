--- conflicted
+++ resolved
@@ -5,10 +5,6 @@
 from .model import Element, Model
 
 
-<<<<<<< HEAD
-=======
-
->>>>>>> e431f79c
 def create_element_data_dictionary(
     name: str, metaclass: str, model: Model, specific_fields: Dict[str, Any]
 ):
@@ -34,10 +30,6 @@
 def build_from_classifier_pattern(
     owner: Element, name: str, model: Model, metatype: str, specific_fields: Dict[str, Any]
 ):
-<<<<<<< HEAD
-=======
-
->>>>>>> e431f79c
     """
     Creates a new element using a classifier-style pattern that assumes:
     - The new element will need an owner
@@ -68,10 +60,6 @@
     alternative_owner: Element,
     specific_fields: Dict[str, Any],
 ):
-<<<<<<< HEAD
-=======
-
->>>>>>> e431f79c
     """
     Creates a new element using a graph relationship-style pattern that assumes:
     - The new element may be owned by its source or some other element
@@ -118,10 +106,6 @@
     metatype: str = "Feature",
     connector_end: bool = False,
 ):
-<<<<<<< HEAD
-=======
-
->>>>>>> e431f79c
     """
     Creates a new element using a feature-style pattern that assumes:
     - The Feature will have some special kind of membership connecting it to the owner
@@ -182,10 +166,6 @@
     owner: Element,
     specific_fields: Dict[str, Any],
 ):
-<<<<<<< HEAD
-=======
-
->>>>>>> e431f79c
     """
     Creates a series of new elements using an association-style pattern that assumes:
     - The association is binary (only one source, one target)
@@ -233,10 +213,6 @@
     owner: Element,
     specific_fields: Dict[str, Any],
 ):
-<<<<<<< HEAD
-=======
-
->>>>>>> e431f79c
     """
     Creates a series of new elements using a connector-style pattern that assumes:
     - The connector is binary (only one source, one target)
@@ -347,12 +323,8 @@
     unioned: bool = False,
 ):
     """
-<<<<<<< HEAD
-    Take in a list of classifiers and generate a larger set from them. The larger set
-    will have some properties:
-=======
-    Take in a list of classifiers and generate a larger set from them. The larger set will have some properties:
->>>>>>> e431f79c
+    Take in a list of classifiers and generate a larger set from them. The larger
+    set will have some properties:
     - All classes will have Subclassification relationship to the larger class
     - The larger class will be derived as a union of the given list of classes
     """
@@ -365,10 +337,6 @@
     )
 
     for clz in classes:
-<<<<<<< HEAD
-=======
-
->>>>>>> e431f79c
         subclass_added_data = {
             "specific": {"@id": clz._id},
             "general": {"@id": new_super._id},
@@ -468,12 +436,6 @@
 def build_covering_classifier_for_connector():
     pass
 
-<<<<<<< HEAD
 
 def build_snapshot_for_classifier():
-=======
-
-def build_snapshot_for_classifier():
-
->>>>>>> e431f79c
     pass