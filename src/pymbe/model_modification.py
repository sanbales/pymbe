import copy
from typing import Any, Dict, List
from uuid import uuid4

<<<<<<< HEAD
from .model import Element, Model
=======
from pymbe.model import Element, Model
from pymbe.query.metamodel_navigator import (
    get_effective_basic_name,
    get_most_specific_feature_type,
)
>>>>>>> 866d35d3


def create_element_data_dictionary(
    name: str, metaclass: str, model: Model, specific_fields: Dict[str, Any]
):
    """
    Creates a Python dictionary with data for a new KerML/SysML element based on templates from
    base Ecore definitions.
    """

    new_id = str(uuid4())

    new_element_data = copy.deepcopy(model.metamodel.pre_made_dicts[metaclass])

    new_element_data["declaredName"] = name
    new_element_data["name"] = name
    for specific_update in specific_fields.keys():
        new_element_data[specific_update] = specific_fields[specific_update]

    new_element_data.update({"@type": metaclass})
    new_element_data.update({"@id": new_id})

    return new_element_data


def build_from_classifier_pattern(
    owner: Element,
    name: str,
    model: Model,
    metatype: str,
    superclasses: List[Element],
    specific_fields: Dict[str, Any],
):
    """
    Creates a new element using a classifier-style pattern that assumes:
    - The new element will need an owner
    - New element has a name of interest
    - There are no end features to consider
    """

    classifier_dict = create_element_data_dictionary(
        name=name, metaclass=metatype, model=model, specific_fields=specific_fields
    )

    new_ele = Element.new(data=classifier_dict, model=model)

    new_element_ownership_pattern(
        owner=owner, ele=new_ele, model=model, member_kind="OwningMembership"
    )

    for supr in superclasses:
        if supr is not None:
            build_from_binary_relationship_pattern(
                source=new_ele,
                target=supr,
                model=model,
                metatype="Subclassification",
                owned_by_source=True,
                owns_target=False,
                alternative_owner=None,
                specific_fields=specific_fields,
            )

    return new_ele


def build_from_binary_relationship_pattern(
    source: Element,
    target: Element,
    model: Model,
    metatype: str,
    owned_by_source: bool,
    owns_target: bool,
    alternative_owner: Element,
    specific_fields: Dict[str, Any],
):
    """
    Creates a new element using a graph relationship-style pattern that assumes:
    - The new element may be owned by its source or some other element
    - There are source and target elements, each of multiplicity 1
    """

    owned_related_element = []
    owning_related_element = []
    owner = None
    if owns_target:
        owned_related_element = [{"@id": target._id}]
    if owned_by_source:
        owning_related_element = {"@id": source._id}
    if alternative_owner is not None:
        # TODO: Have reasonable exception if this and owned_by_source are both true
        owner = {"@id": alternative_owner._id}

    rel_specific = {
        "source": [{"@id": source._id}],
        "ownedRelatedElement": owned_related_element,
        "target": [{"@id": target._id}],
        "owningRelatedElement": owning_related_element,
        "owner": owner,
    } | specific_fields

    relationship_dict = create_element_data_dictionary(
        name="", metaclass=metatype, model=model, specific_fields=rel_specific
    )

    new_rel = Element.new(data=relationship_dict, model=model)

    model._add_relationship(new_rel)

    return new_rel


def build_from_feature_pattern(
    owner: Element,
    name: str,
    model: Model,
    specific_fields: Dict[str, Any],
    feature_type: Element,
    direction: str = "",
    metatype: str = "Feature",
    connector_end: bool = False,
):
    """
    Creates a new element using a feature-style pattern that assumes:
    - The Feature will have some special kind of membership connecting it to the owner
    - The Feature may have a multiplicity
    - The Feature may have a type
    """

    typing_snippet = {}
    direction_snippet = {}
    member_kind = ""

    if feature_type is not None:
        typing_snippet = {"type": {"@id": feature_type}}

    if direction != "":
        direction_snippet = {"direction": direction}

    specific_fields = typing_snippet | direction_snippet

    feature_dict = create_element_data_dictionary(
        name=name, metaclass=metatype, model=model, specific_fields=specific_fields
    )

    new_ele = Element.new(data=feature_dict, model=model)

    # TODO: Add more cases here
    if metatype in {"Feature", "Connector", "Succession", "Step"} or "Usage" in metatype:
        if connector_end:
            member_kind = "EndFeatureMembership"
        else:
            member_kind = "FeatureMembership"

    new_element_ownership_pattern(owner=owner, ele=new_ele, model=model, member_kind=member_kind)

    if feature_type is not None:
        build_from_binary_relationship_pattern(
            source=new_ele,
            target=feature_type,
            model=model,
            metatype="FeatureTyping",
            owned_by_source=True,
            owns_target=False,
            alternative_owner=None,
            specific_fields={},
        )

    return new_ele


def build_from_parameter_pattern(
    name: str,
    model: Model,
    specific_fields: Dict[str, Any],
    feature_type: Element,
    direction: str = "",
    metatype: str = "Feature",
    returning_parameter: bool = False,
):

    """
    Creates a new element using a feature-style pattern that assumes:
    - The Feature will have some special kind of membership connecting it to the owner
    - The Feature may have a multiplicity
    - The Feature may have a type
    """

    typing_snippet = {}
    direction_snippet = {}
    member_kind = ""

    if feature_type is not None:
        typing_snippet = {"type": {"@id": feature_type}}

    if direction != "":
        direction_snippet = {"direction": direction}

    specific_fields = typing_snippet | direction_snippet

    feature_dict = create_element_data_dictionary(
        name=name, metaclass=metatype, model=model, specific_fields=specific_fields
    )

    new_ele = Element.new(data=feature_dict, model=model)

    # TODO: Add more cases here
    if returning_parameter:
        member_kind = "ReturnParameterMembership"
    else:
        member_kind = "ParameterMembership"

    # new_element_ownership_pattern(owner=owner, ele=new_ele, model=model, member_kind=member_kind)

    if feature_type is not None:
        build_from_binary_relationship_pattern(
            source=new_ele,
            target=feature_type,
            model=model,
            metatype="FeatureTyping",
            owned_by_source=True,
            owns_target=False,
            alternative_owner=None,
            specific_fields={},
        )

    return new_ele


def build_from_binary_assoc_pattern(
    name: str,
    source_role_name: str,
    target_role_name: str,
    source_type: Element,
    target_type: Element,
    model: Model,
    metatype: str,
    owner: Element,
    superclasses: List[Element],
    specific_fields: Dict[str, Any],
):
    """
    Creates a series of new elements using an association-style pattern that assumes:
    - The association is binary (only one source, one target)
    - The association is owned by some non-connected element such as a Package or a Type
    - Association has two end features that each have a type
    """

    specific_fields = {
        "source": [{"@id": source_type._id}],
        "target": [{"@id": target_type._id}],
    } | specific_fields

    new_ele = build_from_classifier_pattern(
        owner=owner,
        name=name,
        model=model,
        metatype=metatype,
        specific_fields=specific_fields,
        superclasses=[],
    )

    source_feat_ele = build_from_feature_pattern(
        owner=new_ele,
        name=source_role_name,
        model=model,
        specific_fields={},
        feature_type=source_type,
        direction="",
        metatype="Feature",
        connector_end=True,
    )

    target_feat_ele = build_from_feature_pattern(
        owner=new_ele,
        name=target_role_name,
        model=model,
        specific_fields={},
        feature_type=target_type,
        direction="",
        metatype="Feature",
        connector_end=True,
    )

    for supr in superclasses:
        if supr is not None:

            # fix this later to become end feature memberships

            try:
                source_redefined = supr.throughEndFeatureMembership[0]
            except AttributeError:
                source_redefined = supr.throughFeatureMembership[0]
            except IndexError:
                source_redefined = supr.throughFeatureMembership[0]

            try:
                target_redefined = supr.throughEndFeatureMembership[1]
            except AttributeError:
                target_redefined = supr.throughFeatureMembership[1]
            except IndexError:
                target_redefined = supr.throughFeatureMembership[1]

            build_from_binary_relationship_pattern(
                source=new_ele,
                target=supr,
                model=model,
                metatype="Subclassification",
                owned_by_source=True,
                owns_target=False,
                alternative_owner=None,
                specific_fields={},
            )

            build_from_binary_relationship_pattern(
                source=source_feat_ele,
                target=source_redefined,
                model=model,
                metatype="Redefinition",
                owned_by_source=True,
                owns_target=False,
                alternative_owner=None,
                specific_fields={},
            )

            build_from_binary_relationship_pattern(
                source=target_feat_ele,
                target=target_redefined,
                model=model,
                metatype="Redefinition",
                owned_by_source=True,
                owns_target=False,
                alternative_owner=None,
                specific_fields={},
            )

    return new_ele


def build_from_binary_connector_pattern(
    name: str,
    source_role_name: str,
    target_role_name: str,
    source: Element,
    target: Element,
    model: Model,
    metatype: str,
    owner: Element,
    specific_fields: Dict[str, Any],
):
    """
    Creates a series of new elements using a connector-style pattern that assumes:
    - The connector is binary (only one source, one target)
    - The connector is owned by some non-connected element such as a Package or a Type
    - Connector has two end features that point to the source and the target
    """

    connector_dict = {"source": [{"@id": source._id}], "target": [{"@id": target._id}]}

    conn_fields = specific_fields | connector_dict

    new_ele = build_from_classifier_pattern(
        owner=owner,
        name=name,
        model=model,
        metatype=metatype,
        specific_fields=conn_fields,
        superclasses=[],
    )

    source_end = build_from_feature_pattern(
        owner=new_ele,
        name=source_role_name,
        model=model,
        specific_fields={},
        feature_type=None,
        direction="",
        metatype="Feature",
        connector_end=True,
    )

    target_end = build_from_feature_pattern(
        owner=new_ele,
        name=target_role_name,
        model=model,
        specific_fields={},
        feature_type=None,
        direction="",
        metatype="Feature",
        connector_end=True,
    )

    build_from_binary_relationship_pattern(
        source=source_end,
        target=source,
        model=model,
        metatype="ReferenceSubsetting",
        owned_by_source=True,
        owns_target=False,
        alternative_owner=None,
        specific_fields={},
    )

    build_from_binary_relationship_pattern(
        source=target_end,
        target=target,
        model=model,
        metatype="ReferenceSubsetting",
        owned_by_source=True,
        owns_target=False,
        alternative_owner=None,
        specific_fields={},
    )

    return new_ele


def new_element_ownership_pattern(
    owner: Element, ele: Element, model: Model, member_kind: str = "OwningMembership"
):
    """
    Common helper to link new elements to their owners.
    """

    member_name = ""
    if "declaredName" in ele._data:
        member_name = ele.declaredName

    om_added_data = {
        "memberName": member_name,
        "memberElement": {"@id": ele._id},
    }

    new_om = build_from_binary_relationship_pattern(
        source=owner,
        target=ele,
        model=model,
        metatype=member_kind,
        owned_by_source=True,
        owns_target=True,
        alternative_owner=None,
        specific_fields=om_added_data,
    )

    # should make this more automatic in core code, but add new_om to owner's ownedRelationship
    # a lot of these entailments will be a pain and need to manage them actively

    owner._data["ownedRelationship"].append({"@id": new_om._id})
    ele._data["owningRelationship"] = {"@id": new_om._id}

    return new_om


# TODO: Move to dedicated reasoning file under interpretation area
def build_unioning_superset_classifier(
    classes: List[Element],
    super_name: str,
    owner: Element,
    model: Model,
    added_fields: Dict[str, Any],
    unioned: bool = False,
):
    """
    Take in a list of classifiers and generate a larger set from them. The larger
    set will have some properties:
    - All classes will have Subclassification relationship to the larger class
    - The larger class will be derived as a union of the given list of classes
    """
    new_super = build_from_classifier_pattern(
        owner=owner,
        name=super_name,
        model=model,
        specific_fields=added_fields,
        metatype=classes[0]._metatype,
        superclasses=[],
    )

    for clz in classes:
        subclass_added_data = {
            "specific": {"@id": clz._id},
            "general": {"@id": new_super._id},
            "subclassifier": {"@id": clz._id},
            "superclassifier": {"@id": new_super._id},
        }

        if unioned:
            build_from_binary_relationship_pattern(
                source=new_super,
                target=clz,
                model=model,
                metatype="Unioning",
                owned_by_source=True,
                owns_target=False,
                alternative_owner=None,
                specific_fields={"unioningType": {"@id": clz._id}},
            )

        else:
            build_from_binary_relationship_pattern(
                source=clz,
                target=new_super,
                model=model,
                metatype="Subclassification",
                owned_by_source=True,
                owns_target=False,
                alternative_owner=None,
                specific_fields=subclass_added_data,
            )

    return new_super


def apply_covered_feature_pattern(
    one_member_classifiers: List[Element],
    feature_to_cover: Element,
    type_to_apply_pattern_on: Element,
    model: Model,
    new_types_owner: Element,
    covering_classifier_prefix: str = "Class to Cover ",
    covering_classifier_suffix: str = "",
    redefining_feature_prefix: str = "",
    redefining_feature_suffix: str = " (Closed)",
):
    """
    Execute a pattern described in KerML Appendix A to capture a list of specific results
    for a given generated model instance (or trace):
    - A series of classifiers with multiplicity 1 (given by user)
    - A superset classifier to represent all of these classifiers at once
    - Redefining the covered feature with a feature that uses the superset as the type,
        multiplicity set to number of identified specific classifiers
    """

    covering_type = None
    redefined_feature = None

    feature_to_cover_name = get_effective_basic_name(feature_to_cover)

    if len(one_member_classifiers) > 1:
        covering_type = build_unioning_superset_classifier(
            classes=one_member_classifiers,
            super_name=covering_classifier_prefix
            + feature_to_cover_name
            + covering_classifier_suffix,
            owner=new_types_owner,
            model=model,
            added_fields={},
            unioned=True,
        )

        redefined_feature = build_from_feature_pattern(
            owner=type_to_apply_pattern_on,
            name=redefining_feature_prefix + feature_to_cover_name + redefining_feature_suffix,
            model=model,
            specific_fields={},
            feature_type=covering_type,
            connector_end=False,
            metatype="Feature",
        )

    elif len(one_member_classifiers) == 1:
        redefined_feature = build_from_feature_pattern(
            owner=type_to_apply_pattern_on,
            name=redefining_feature_prefix + feature_to_cover_name + redefining_feature_suffix,
            model=model,
            specific_fields={},
            feature_type=one_member_classifiers[0],
            connector_end=False,
            metatype="Feature",
        )

    return redefined_feature


<<<<<<< HEAD
def build_covering_classifier_for_connector():
    pass
=======
def apply_covered_connector_pattern(
    one_member_classifiers: List[Element],
    feature_to_cover: Element,
    type_to_apply_pattern_on: Element,
    model: Model,
    new_types_owner: Element,
    covering_classifier_prefix: str = "Class to Cover ",
    covering_classifier_suffix: str = "",
    redefining_feature_prefix: str = "",
    redefining_feature_suffix: str = " (Closed)",
    metatype: str = "Connector",
    separate_connectors: bool = False,
):
    """
    Execute a pattern described in KerML Appendix A to capture a list of specific results
    for a given generated model instance (or trace):
    - A series of classifiers with multiplicity 1 (given by user)
    - A superset classifier to represent all of these classifiers at once
    - Redefining the covered feature with a feature that uses the superset as the type,
        multiplicity set to number of identified specific classifiers
    """

    covering_type = None
    redefined_feature = None

    connector_covering_name = get_effective_basic_name(feature_to_cover)

    if separate_connectors:
        if connector_covering_name == "":
            connector_covering_name = (
                f"Connector between "
                + f"{get_effective_basic_name(feature_to_cover.source[0])} and "
                + f"{get_effective_basic_name(feature_to_cover.target[0])}"
            )

        for i, omc in enumerate(one_member_classifiers):
            build_from_feature_pattern(
                owner=type_to_apply_pattern_on,
                name=redefining_feature_prefix
                + connector_covering_name
                + redefining_feature_suffix
                + " "
                + str(i),
                model=model,
                specific_fields={},
                feature_type=omc,
                connector_end=False,
                metatype=metatype,
            )

    else:

        if len(one_member_classifiers) > 1:
            covering_type = build_unioning_superset_classifier(
                classes=one_member_classifiers,
                super_name=covering_classifier_prefix
                + feature_to_cover.basic_name
                + covering_classifier_suffix,
                owner=new_types_owner,
                model=model,
                added_fields={},
                unioned=True,
            )

            redefined_feature = build_from_feature_pattern(
                owner=type_to_apply_pattern_on,
                name=redefining_feature_prefix
                + feature_to_cover.basic_name
                + redefining_feature_suffix,
                model=model,
                specific_fields={},
                feature_type=covering_type,
                connector_end=False,
                metatype=metatype,
            )

        elif len(one_member_classifiers) == 1:
            redefined_feature = build_from_feature_pattern(
                owner=type_to_apply_pattern_on,
                name=redefining_feature_prefix
                + feature_to_cover.basic_name
                + redefining_feature_suffix,
                model=model,
                specific_fields={},
                feature_type=one_member_classifiers[0],
                connector_end=False,
                metatype=metatype,
            )

    return redefined_feature


def build_from_portion_pattern(
    owner: Element,
    name_extension: str,
    model: Model,
    classifier_to_be_portioned: None,
    feature_to_be_set: List[Element],
    feature_values: List[Any],
    specific_fields: Dict[str, Any],
):

    """
    Execute a pattern to create a portion of a classifier

    """

    metatype = classifier_to_be_portioned._metatype

    classifier_dict = create_element_data_dictionary(
        name=classifier_to_be_portioned.declaredName + name_extension,
        metaclass=metatype,
        model=model,
        specific_fields=specific_fields,
    )

    new_ele = Element.new(data=classifier_dict, model=model)

    new_element_ownership_pattern(
        owner=owner, ele=new_ele, model=model, member_kind="OwningMembership"
    )

    if hasattr(classifier_to_be_portioned, "throughFeatureMembership"):
        if len(feature_to_be_set) == 0:
            for feat in classifier_to_be_portioned.throughFeatureMembership:

                redefed_feature = build_from_feature_pattern(
                    owner=new_ele,
                    name=feat.declaredName,
                    model=model,
                    specific_fields={},
                    feature_type=feat.throughFeatureTyping[0]
                    if hasattr(feat, "throughFeatureTyping")
                    else None,
                    direction="",
                    metatype=feat._metatype,
                    connector_end=False,
                )

                build_from_binary_relationship_pattern(
                    source=redefed_feature,
                    target=feat,
                    model=model,
                    metatype="Redefinition",
                    owned_by_source=True,
                    owns_target=False,
                    alternative_owner=None,
                    specific_fields={},
                )
        for feat_set in feature_to_be_set:
            redefed_feature = build_from_feature_pattern(
                owner=new_ele,
                name=feat_set.declaredName,
                model=model,
                specific_fields={},
                feature_type=feat_set.throughFeatureTyping[0]
                if hasattr(feat_set, "throughFeatureTyping")
                else None,
                direction="",
                metatype=feat_set._metatype,
                connector_end=False,
            )

            build_from_binary_relationship_pattern(
                source=redefed_feature,
                target=feat_set,
                model=model,
                metatype="Redefinition",
                owned_by_source=True,
                owns_target=False,
                alternative_owner=None,
                specific_fields={},
            )

    return new_ele


def apply_chained_feature_assignment_pattern(
    feature_path_to_chain: List[Element],
    type_to_apply_pattern_on: Element,
    model: Model,
    chained_feature_prefix: str = "",
    chained_feature_suffix: str = " (Closed)",
):
    """
    Execute a pattern that will create a feature that is linked to a
    feature chain that can been used to set values on deeply nested features
    """

    new_feature_for_chain = None

    feature_to_chain_name = get_effective_basic_name(feature_path_to_chain[-1])

    new_feature_for_chain = build_from_feature_pattern(
        owner=type_to_apply_pattern_on,
        name=feature_to_chain_name,
        model=model,
        specific_fields={},
        feature_type=get_most_specific_feature_type(feature_path_to_chain[-1]),
        direction="",
        metatype=feature_path_to_chain[-1]._metatype,
        connector_end=False,
    )

    # create the parameters

    new_in_para_1 = build_from_parameter_pattern(
        name="source",
        model=model,
        specific_fields={},
        feature_type=None,
        direction="in",
        metatype="Feature",
        returning_parameter=False,
    )

    new_result_para_1 = build_from_parameter_pattern(
        name="result",
        model=model,
        specific_fields={},
        feature_type=None,
        direction="out",
        metatype="Feature",
        returning_parameter=True,
    )

    # create the feature chain expression

    new_fce = build_from_expression_pattern(
        owner=new_feature_for_chain,
        model=model,
        specific_fields={},
        metatype="FeatureChainExpression",
        in_paras=[new_in_para_1],
        return_para=new_result_para_1,
    )
>>>>>>> 866d35d3

    # start the feature chain
    build_from_binary_relationship_pattern(
        source=new_feature_for_chain,
        target=new_fce,
        model=model,
        metatype="FeatureChaining",
        owned_by_source=True,
        owns_target=False,
        alternative_owner=None,
        specific_fields={},
    )

    # FeatureReferenceExpression to the first item in the path

<<<<<<< HEAD
def build_snapshot_for_classifier():
=======
    new_fre_in_para_1 = build_from_parameter_pattern(
        name="source",
        model=model,
        specific_fields={},
        feature_type=None,
        direction="in",
        metatype="Feature",
        returning_parameter=False,
    )

    new_fre_result_para_1 = build_from_parameter_pattern(
        name="result",
        model=model,
        specific_fields={},
        feature_type=None,
        direction="out",
        metatype="Feature",
        returning_parameter=True,
    )

    # need reference to the first element in the path
    new_fre = build_from_feature_ref_expression_pattern(
        owner=new_fce,
        model=model,
        specific_fields={},
        metatype="FeatureReferenceExpression",
        in_paras=[new_fre_in_para_1],
        return_para=new_fre_result_para_1,
        referred_feature=feature_path_to_chain[0],
    )

    build_from_binary_relationship_pattern(
        source=new_in_para_1,
        target=new_fre,
        model=model,
        metatype="FeatureValue",
        owned_by_source=True,
        owns_target=False,
        alternative_owner=None,
        specific_fields={},
    )

    # will need to do the same for the next ones

    if len(feature_path_to_chain) > 1:
        feature_dict = create_element_data_dictionary(
            name="placeholder", metaclass="Feature", model=model, specific_fields={}
        )

        new_fce_feat = Element.new(data=feature_dict, model=model)

        new_element_ownership_pattern(
            owner=new_fce, ele=new_fce_feat, model=model, member_kind="OwningMembership"
        )

        for path_ele in feature_path_to_chain[1:]:
            build_from_binary_relationship_pattern(
                source=new_fce_feat,
                target=path_ele,
                model=model,
                metatype="FeatureChaining",
                owned_by_source=True,
                owns_target=False,
                alternative_owner=None,
                specific_fields={},
            )
    # force resolution in name once everything is in place
    model._add_labels(new_fce)

    return new_feature_for_chain


def build_from_expression_pattern(
    owner: Element,
    model: Model,
    specific_fields: dict,
    metatype: str = "Expression",
    in_paras: List[Element] = [],
    return_para: Element = None,
):

    typing_snippet = {}
    direction_snippet = {}

    member_kind = "FeatureMembership"

    specific_fields = typing_snippet | direction_snippet | specific_fields

    feature_dict = create_element_data_dictionary(
        name="", metaclass=metatype, model=model, specific_fields=specific_fields
    )

    # hacking to keep label from crashing before the expression has parameters
    model._initializing = True

    new_ele = Element.new(data=feature_dict, model=model)

    model._add_element(new_ele)

    new_rpm = new_element_ownership_pattern(
        owner=new_ele, ele=return_para, model=model, member_kind="ReturnParameterMembership"
    )
    new_pms = []

    for in_para in in_paras:
        new_pm = new_element_ownership_pattern(
            owner=new_ele, ele=in_para, model=model, member_kind="ParameterMembership"
        )
        new_pms.append(new_pm)

    model._initializing = False

    new_ele.resolve()

    model._add_labels(new_ele)

    for new_pm in new_pms:
        new_pm.resolve()
        model._add_labels(new_pm)
    new_rpm.resolve()
    model._add_labels(new_rpm)

    # ownership of expression
    new_element_ownership_pattern(owner=owner, ele=new_ele, model=model, member_kind=member_kind)

    return new_ele


def build_from_feature_ref_expression_pattern(
    owner: Element,
    model: Model,
    specific_fields: dict,
    metatype: str = "FeatureReferenceExpression",
    in_paras: List[Element] = [],
    return_para: Element = None,
    referred_feature: Element = None,
):

    typing_snippet = {}
    direction_snippet = {}

    member_kind = "FeatureMembership"

    specific_fields = typing_snippet | direction_snippet | specific_fields

    feature_dict = create_element_data_dictionary(
        name="", metaclass=metatype, model=model, specific_fields=specific_fields
    )

    # hacking to keep label from crashing before the expression has parameters
    model._initializing = True

    new_ele = Element.new(data=feature_dict, model=model)

    model._add_element(new_ele)

    new_rpm = new_element_ownership_pattern(
        owner=new_ele, ele=return_para, model=model, member_kind="ReturnParameterMembership"
    )
    new_pms = []

    for in_para in in_paras:
        new_pm = new_element_ownership_pattern(
            owner=new_ele, ele=in_para, model=model, member_kind="ParameterMembership"
        )
        new_pms.append(new_pm)

    new_membership = build_from_binary_relationship_pattern(
        source=new_ele,
        target=referred_feature,
        model=model,
        metatype="Membership",
        owned_by_source=True,
        owns_target=False,
        alternative_owner=None,
        specific_fields={},
    )

    model._initializing = False

    new_ele.resolve()

    model._add_labels(new_ele)

    for new_pm in new_pms:
        new_pm.resolve()
        model._add_labels(new_pm)
    new_rpm.resolve()
    model._add_labels(new_rpm)

    new_membership.resolve()
    model._add_labels(new_membership)

    # ownership of expression
    new_element_ownership_pattern(owner=owner, ele=new_ele, model=model, member_kind=member_kind)

    return new_ele


def assign_value_by_literal_expression(
    target_feature: Element, value_to_assign: Any, model: Model
):

    """
    Generate the binding connector, assign as a Feature Value and create a Literal Expression
    as a way to assign a value to a Feature.
    """

    # create the parameters

    new_in_para_1 = build_from_parameter_pattern(
        name="source",
        model=model,
        specific_fields={},
        feature_type=None,
        direction="in",
        metatype="Feature",
        returning_parameter=False,
    )

    new_result_para_1 = build_from_parameter_pattern(
        name="result",
        model=model,
        specific_fields={},
        feature_type=None,
        direction="out",
        metatype="Feature",
        returning_parameter=True,
    )

    # create the literal expression

    le_meta = ""
    if isinstance(value_to_assign, bool):
        le_meta = "LiteralBoolean"
    elif isinstance(value_to_assign, int):
        le_meta = "LiteralInteger"
    elif isinstance(value_to_assign, float):
        le_meta = "LiteralReal"
    else:
        le_meta = "LiteralString"

    new_le = build_from_expression_pattern(
        owner=target_feature,
        model=model,
        specific_fields={"value": value_to_assign},
        metatype=le_meta,
        in_paras=[new_in_para_1],
        return_para=new_result_para_1,
    )

    new_valuing = build_from_binary_relationship_pattern(
        source=target_feature,
        target=new_le,
        model=model,
        metatype="FeatureValue",
        owned_by_source=True,
        owns_target=False,
        alternative_owner=None,
        specific_fields={},
    )

    return new_le


def assign_value_by_fre():

    """
    Generate the binding connector, assign as a Feature Value and create a
    FeatureReferenceExpression as a way to assign a value to a Feature.
    """

>>>>>>> 866d35d3
    pass<|MERGE_RESOLUTION|>--- conflicted
+++ resolved
@@ -2,15 +2,11 @@
 from typing import Any, Dict, List
 from uuid import uuid4
 
-<<<<<<< HEAD
-from .model import Element, Model
-=======
 from pymbe.model import Element, Model
 from pymbe.query.metamodel_navigator import (
     get_effective_basic_name,
     get_most_specific_feature_type,
 )
->>>>>>> 866d35d3
 
 
 def create_element_data_dictionary(
@@ -584,10 +580,6 @@
     return redefined_feature
 
 
-<<<<<<< HEAD
-def build_covering_classifier_for_connector():
-    pass
-=======
 def apply_covered_connector_pattern(
     one_member_classifiers: List[Element],
     feature_to_cover: Element,
@@ -824,7 +816,6 @@
         in_paras=[new_in_para_1],
         return_para=new_result_para_1,
     )
->>>>>>> 866d35d3
 
     # start the feature chain
     build_from_binary_relationship_pattern(
@@ -840,9 +831,6 @@
 
     # FeatureReferenceExpression to the first item in the path
 
-<<<<<<< HEAD
-def build_snapshot_for_classifier():
-=======
     new_fre_in_para_1 = build_from_parameter_pattern(
         name="source",
         model=model,
@@ -1115,5 +1103,4 @@
     FeatureReferenceExpression as a way to assign a value to a Feature.
     """
 
->>>>>>> 866d35d3
     pass