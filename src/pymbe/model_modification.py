--- conflicted
+++ resolved
@@ -134,9 +134,6 @@
     return new_ele
 
 
-<<<<<<< HEAD
-def own_new_element(owner: Element, ele: Element, model: Model, member_kind: str = "OwningMembership"):
-=======
 def create_new_feature(owner: Element,
                        name: str,
                        model: Model,
@@ -175,8 +172,7 @@
 
     return new_ele
 
-def own_new_element(owner: Element, ele: Element, model: Model):
->>>>>>> 816b1798
+def own_new_element(owner: Element, ele: Element, model: Model, member_kind: str = "OwningMembership"):
     """
     Common helper to link new elements to their owners.
     """
