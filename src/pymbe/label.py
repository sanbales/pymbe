--- conflicted
+++ resolved
@@ -25,15 +25,9 @@
             # TODO: look into using other types (if there are any)
             name += f": {type_names[0]}"
         return name
-<<<<<<< HEAD
     elif value and metatype.startswith("Literal"):
         metatype = type_names[0] if type_names else metatype.replace("Literal", "Occurred Literal")
         return f"{value} «{metatype}»"
-=======
-    elif metatype.startswith("Literal") and "value" in element:
-        type_ = type_names[0] if type_names else metatype.replace("Literal", "Occurred Literal")
-        return f"""{element["value"]} «{type_}»"""
->>>>>>> a1b256e4
     elif metatype == "MultiplicityRange":
         return get_label_for_multiplicity(
             multiplicity=element,
