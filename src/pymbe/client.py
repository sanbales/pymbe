import re
from dataclasses import dataclass
from datetime import datetime, timezone
from functools import lru_cache
<<<<<<< HEAD
from typing import Callable, Dict, List, Optional, Union
=======
from typing import Dict, List, Optional, Tuple, Type, Union
>>>>>>> 83ee93e8
from warnings import warn

import ipywidgets as ipyw
import requests
import traitlets as trt
from dateutil import parser

from .model import Model, ModelClient

URL_CACHE_SIZE = 1024

TIMEZONES = {
    "CEST": "UTC+2",
    "CET": "UTC+1",
    "EDT": "UTC-4",
    "EST": "UTC-5",
    "CDT": "UTC-5",
    "CST": "UTC-6",
    "MDT": "UTC-6",
    "MST": "UTC-7",
    "PDT": "UTC-7",
    "PST": "UTC-8",
    "AKDT": "UTC-8",
    "AKST": "UTC-9",
    "HDT": "UTC-9",
    "HST": "UTC-10",
    "AoE": "UTC-12",
    "SST": "UTC-11",
    "AST": "UTC-4",
    "ChST": "UTC+10",
    "WAKT": "UTC+12",
}


@dataclass
class Item:
    _id: str
    created: Optional[Union[str, datetime]] = None
    description: Optional[str] = None

    @classmethod
    def all_subclasses(cls) -> Dict[str, Type]:
        return {
            klass.__name__: klass
            for klass in (
                set(cls.__subclasses__()).union(
                    [s for c in cls.__subclasses__() for s in c.all_subclasses()]
                )
            )
        }

    @classmethod
    def parse(cls, data: dict) -> "Item":
        def dereferencer(value):
            if isinstance(value, dict) and len(value) == 1 and "@id" in value:
                return value["@id"]
            return value

        data = {key.replace("@", ""): dereferencer(value) for key, value in data.items()}
        # get the dataclass by the type
        cls = cls.all_subclasses().get(data.pop("type"))
        if not cls:
            return None
        return cls(**data)


@dataclass
class ProjectItem(Item):
    owning_project: Optional["Project"] = None


@dataclass
class Commit(ProjectItem):
    previous_commit: Optional["Commit"] = None


@dataclass
class Branch(ProjectItem):
    head: Optional["Commit"] = None
    referenced_commit: Optional["Commit"] = None


@dataclass
class Project(Item):
    tags: Optional[Tuple[Commit]] = None
    branches: Optional[Tuple[Branch]] = None
    commits: Optional[Tuple[Commit]] = None


class APIClient(trt.HasTraits, ModelClient):
    """
        A traitleted SysML v2 API Client.

    ..todo:
        - Add ability to use element download pagination.

    """

    host_url = trt.Unicode(
        default_value="http://localhost",
    )

    host_port = trt.Integer(
        default_value=9000,
        min=1,
        max=65535,
    )

    page_size = trt.Integer(
        default_value=200,
        min=1,
    )

    paginate = trt.Bool(default_value=True)

    selected_project: str = trt.Unicode(allow_none=True)
    selected_commit: str = trt.Unicode(allow_none=True)

    projects = trt.Dict()

    name_hints = trt.Dict()

    log_out: ipyw.Output = trt.Instance(ipyw.Output, args=())

    _next_url_regex = re.compile(r'<(http://.*)>; rel="next"')

    @trt.default("projects")
    def _make_projects(self):
        def process_project_safely(project) -> dict:
            # protect against projects that can't be parsed
            try:
                name_with_date = project["name"] or f"""Project(id={project["@id"]})"""
                name = " ".join(name_with_date.split()[:-6])
                timestamp = " ".join(name_with_date.split()[-6:])
                created = self._parse_timestamp(timestamp)
            except ValueError:
                # TODO: revise this when the API server changes the project name
                return dict()
            return dict(
                created=created,
                full_name=name_with_date,
                name=name,
            )

        try:
            projects = self._retrieve_data(self.projects_url)
        except Exception as exc:  # pylint: disable=broad-except
            warn(f"Could not retrieve projects from {self.projects_url}.\n{exc}")
            return {}

        results = {project["@id"]: process_project_safely(project) for project in projects}

        return {
            project_id: project_data
            for project_id, project_data in results.items()
            if project_data
        }

    @trt.observe("host_url", "host_port")
    def _update_api_configuration(self, *_):
        self.projects = self._make_projects()

    @property
    def host(self):
        return f"{self.host_url}:{self.host_port}"

    @property
    def projects_url(self):
        return f"{self.host}/projects"

    @property
    def branches_url(self):
        return f"{self.projects_url}/{self.selected_project}/branches"

    @property
    def tags_url(self):
        return f"{self.projects_url}/{self.selected_project}/tags"

    @property
    def commits_url(self):
        return f"{self.projects_url}/{self.selected_project}/commits"

    @property
    def elements_url(self):
        if not self.paginate:
            warn(
                "By default, disabling pagination still retrieves 100 "
                "records at a time!  True pagination is not supported yet."
            )
        if not self.selected_project:
            raise SystemError("No selected project!")
        if not self.selected_commit:
            raise SystemError("No selected commit!")
        return f"{self.commits_url}/{self.selected_commit}/elements"

    def reset_cache(self):
        self._retrieve_paginated_data.cache_clear()

    @staticmethod
    def _retrieve_data(
        url: str, process_response: bool = True
    ) -> Union[List, Dict, requests.Response]:
        response = requests.get(url)
        if not response.ok:
            raise requests.HTTPError(
                f"Failed to retrieve elements from '{url}', reason: {response.reason}"
            )
        if not process_response:
            return response
        return response.json()

    @lru_cache(maxsize=URL_CACHE_SIZE)
    def _retrieve_paginated_data(
        self, url: str, on_page: Callable = None, remove_empty_data: bool = True
    ) -> List[Dict]:
        """Retrieve model data from a URL using pagination"""
        data = []
        while url:
            response = self._retrieve_data(url, process_response=False)
            data += response.json()
            if on_page:
                on_page()
            link = response.headers.get("Link")
            if not link:
                break
            urls = self._next_url_regex.findall(link)
            if len(urls) > 1:
                raise requests.HTTPError(
                    "Found multiple 'next' pagination urls: "
                    ", ".join(map(lambda x: f"<{x}>", urls))
                )
            url = urls[0] if urls else None
        if remove_empty_data:
            return [item for item in data if item]
        return data

    @staticmethod
    def _parse_timestamp(timestamp: str) -> datetime:
        if isinstance(timestamp, datetime):
            return timestamp
        return parser.parse(timestamp, tzinfos=TIMEZONES).astimezone(timezone.utc)

    def _get_project_commits(self):
        def clean_fields(data: dict) -> dict:
            for key, value in tuple(data.items()):
                if not isinstance(key, str):
                    continue
                if key == "created":
                    data[key] = self._parse_timestamp(value)
            return data

        commits = sorted(self._retrieve_data(self.commits_url), key=lambda x: x["created"])
        return {commit["@id"]: clean_fields(commit) for commit in commits}

    def get_model(self, on_page: Callable = None) -> Optional[Model]:
        """Download a model from the current `elements_url`."""
        if not self.selected_commit:
            return None
        url = self.elements_url
        if self.page_size:
            url += f"?page[size]={self.page_size}"
        elements = self._retrieve_paginated_data(url=url, on_page=on_page)
        total = len(elements)
        # Remove bogus empty elements
        elements = [
            element for element in elements if isinstance(element, dict) and "@id" in element
        ]
        if total > len(elements):
            warn(f"Downloaded {total-len(elements)} bad elements, will have to ignore them")
        if not elements:
            return None

        max_elements = self.page_size if self.paginate else 100
        if len(elements) == max_elements:
            warn("There are probably more elements that were not retrieved!")

        return Model.load(
            elements=elements,
            name=self.projects[self.selected_project]["name"],
            source=self.elements_url,
            _api=self,
        )

    def get_element_data(self, element_id: str) -> dict:
        try:
            return self._retrieve_data(f"{self.elements_url}/{element_id}")
        except requests.HTTPError:
            warn(f"Could not retrieve data for {element_id}")
            return {"@id": element_id, "@type": "Element"}<|MERGE_RESOLUTION|>--- conflicted
+++ resolved
@@ -2,11 +2,7 @@
 from dataclasses import dataclass
 from datetime import datetime, timezone
 from functools import lru_cache
-<<<<<<< HEAD
-from typing import Callable, Dict, List, Optional, Union
-=======
-from typing import Dict, List, Optional, Tuple, Type, Union
->>>>>>> 83ee93e8
+from typing import Callable, Dict, List, Optional, Tuple, Type, Union
 from warnings import warn
 
 import ipywidgets as ipyw
