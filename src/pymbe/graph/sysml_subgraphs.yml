# These adapters describe how to make SysML subgraphs of the LPG

Complete:
  description: >
    This is the complete graph, it will be stripped if the size of
    the graph exceeds 'max_graph_size' traitlet in the LPG.
  excluded_edge_types: []
  excluded_node_types: []

Banded Graph:
  description: >
    Generate library settings for a "banded graph" of types,
    generalization, and feature membership to capture both SysML v1
    and v2 styled composition structures
  included_edge_types:
  - FeatureMembership
  - FeatureTyping
  - Superclassing
  reversed_edge_types:
  - FeatureMembership
  - FeatureTyping

Expanded Banded Graph:
  description: >
    Generate library settings for a expanded version of banded graph
    to accommodate expression tree relationships
  included_edge_types:
  - FeatureMembership
  - FeatureTyping
  - FeatureValue
  - ParameterMembership
  - ReturnParameterMembership
  - Superclassing
  reversed_edge_types:
  - FeatureMembership
  - FeatureTyping
  - FeatureValue
  - ParameterMembership
  - ReturnParameterMembership

Expression Value Graph:
<<<<<<< HEAD
  description: >
    Generate library settings for a expanded version of banded graph
    to accommodate expression tree relationships
=======
  description: |
    Generate library settings for a expanded version of banded graph to accommodate expression tree relationships
  included_node_types:
  - OperatorExpression
  - InvocationExpression
  - FeatureReferenceExpression
  - Expression
  - Feature
  - LiteralReal
  - LiteralInteger
>>>>>>> 2da49ea2
  included_edge_types:
  - FeatureMembership
  - ParameterMembership
  - ReturnParameterMembership
  - ResultExpressionMembership

Expression Evaluation Graph:
  description: >
    A graph to hint at the direction of computation flow in a model
  included_edge_types:
    - ParameterMembership
    - ReturnParameterMembership
    - ResultExpressionMembership
    - FeatureValue
  reversed_edge_types:
    - ParameterMembership
    - ResultExpressionMembership

Expression Inferred Graph:
  description: |
    A graph to hint at the direction of computation flow in a model
  included_edge_types:
    - ParameterMembership
    - ReturnParameterMembership
    - ResultExpressionMembership
    - ImpliedParameterFeedforward
    - Redefinition
  reversed_edge_types:
    - ImpliedParameterFeedforward
    - ReturnParameterMembership
    - Redefinition

Part Definition Graph:
  description: >
    Generate library settings for a graph that just looks at
    superclassing and part definitions
  included_node_types:
  - PartDefinition
  - AttributeDefinition
  included_edge_types:
  - Superclassing
  reversed_edge_types:
  - Superclassing

Part Featuring Graph:
  description: >
    Generate library settings for a graph that just looks at part
    definition and usage
  included_node_types:
  - PartDefinition
  - PartUsage
  - DataType
  - AttributeDefinition
  - AttributeUsage
  included_edge_types:
  - FeatureMembership

Part Typing Graph:
  description: >
    Generate library settings for a graph that just looks at part
    definition and usage typing
  included_node_types:
  - PartDefinition
  - PartUsage
  - DataType
  - AttributeDefinition
  - AttributeUsage
  included_edge_types:
  - FeatureTyping<|MERGE_RESOLUTION|>--- conflicted
+++ resolved
@@ -39,13 +39,9 @@
   - ReturnParameterMembership
 
 Expression Value Graph:
-<<<<<<< HEAD
   description: >
     Generate library settings for a expanded version of banded graph
     to accommodate expression tree relationships
-=======
-  description: |
-    Generate library settings for a expanded version of banded graph to accommodate expression tree relationships
   included_node_types:
   - OperatorExpression
   - InvocationExpression
@@ -54,7 +50,6 @@
   - Feature
   - LiteralReal
   - LiteralInteger
->>>>>>> 2da49ea2
   included_edge_types:
   - FeatureMembership
   - ParameterMembership
