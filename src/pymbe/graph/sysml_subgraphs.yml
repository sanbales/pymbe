--- conflicted
+++ resolved
@@ -24,9 +24,9 @@
   description: |
     Generate library settings for a graph focused on connecting model elements
   included_edge_types:
-  - ConnectionUsageEnd
-  - InterfaceUsageEnd
-  - EndFeatureMembership
+    - ConnectionUsageEnd
+    - EndFeatureMembership
+    - InterfaceUsageEnd
 
 Expanded Banded Graph:
   description: >
@@ -71,10 +71,10 @@
   description: >
     A graph to hint at the direction of computation flow in a model
   included_edge_types:
+    - FeatureValue
     - ParameterMembership
+    - ResultExpressionMembership
     - ReturnParameterMembership
-    - ResultExpressionMembership
-    - FeatureValue
   reversed_edge_types:
     - ParameterMembership
     - ResultExpressionMembership
@@ -83,11 +83,11 @@
   description: |
     A graph to hint at the direction of computation flow in a model
   included_edge_types:
+    - ImpliedParameterFeedforward
     - ParameterMembership
+    - Redefinition
+    - ResultExpressionMembership
     - ReturnParameterMembership
-    - ResultExpressionMembership
-    - ImpliedParameterFeedforward
-    - Redefinition
   reversed_edge_types:
     - ImpliedParameterFeedforward
     - ReturnParameterMembership
@@ -106,12 +106,13 @@
     Generate library settings for a graph that just looks at part
     definition and usage
   included_node_types:
-<<<<<<< HEAD
+    - ActionDefinition
+    - ActionUsage
     - AttributeDefinition
     - AttributeUsage
+    - ConjugatedPortDefinition
     - ConnectionDefinition
     - ConnectionUsage
-    - ConjugatedPortDefinition
     - DataType
     - InterfaceDefinition
     - InterfaceUsage
@@ -119,22 +120,6 @@
     - PartUsage
     - PortDefinition
     - PortUsage
-=======
-  - PartDefinition
-  - PartUsage
-  - DataType
-  - AttributeDefinition
-  - AttributeUsage
-  - ConjugatedPortDefinition
-  - PortDefinition
-  - PortUsage
-  - InterfaceDefinition
-  - InterfaceUsage
-  - ConnectionDefinition
-  - ConnectionUsage
-  - ActionDefinition
-  - ActionUsage
->>>>>>> e51f7106
   included_edge_types:
     - FeatureMembership
 
@@ -143,12 +128,13 @@
     Generate library settings for a graph that just looks at part
     definition and usage typing
   included_node_types:
-<<<<<<< HEAD
+    - ActionDefinition
+    - ActionUsage
     - AttributeDefinition
     - AttributeUsage
+    - ConjugatedPortDefinition
     - ConnectionDefinition
     - ConnectionUsage
-    - ConjugatedPortDefinition
     - DataType
     - InterfaceDefinition
     - InterfaceUsage
@@ -156,22 +142,6 @@
     - PartUsage
     - PortDefinition
     - PortUsage
-=======
-  - PartDefinition
-  - PartUsage
-  - DataType
-  - AttributeDefinition
-  - AttributeUsage
-  - ConjugatedPortDefinition
-  - PortDefinition
-  - PortUsage
-  - InterfaceDefinition
-  - InterfaceUsage
-  - ConnectionDefinition
-  - ConnectionUsage
-  - ActionDefinition
-  - ActionUsage
->>>>>>> e51f7106
   included_edge_types:
     - FeatureTyping
 
