import networkx as nx

from ..interpretation.m0_operators import *
from ..interpretation.interpretation import Instance, ValueHolder, LiveExpressionNode
from ..interpretation.results import *


class CalculationGroup:
    """
    A graph to represent the active expression tree in a model.
    """

    def __init__(self, eig: nx.MultiDiGraph, instance_dict:dict, calculation_list: list):
        self.graph = eig
        self.instance_dict=instance_dict

        self.solved_nodes = []
        self.unsolved_nodes = list(eig.nodes)

        self.calculation_list = calculation_list

    def solve_graph(self, lpg):
        # evaluating the expression tree is a reverse-order breadth-first search (cover all children of a given
        # node and then move up to that node)

        for step in self.calculation_list:
            if step[2] in ('Assignment', 'ValueBinding'):
                if step[0] in self.instance_dict:
                    source_instances = self.instance_dict[step[0]]
                    target_instances = self.instance_dict[step[1]]

                    if len(target_instances) == 0:
                        print(source_instances)
                        print(get_label_for_id(step[1], lpg.nodes) + ", id = " + step[1] + " has no elements")
                    else:

                        for index, source in enumerate(source_instances):
                            target_instances[index][-1].value = source[-1].value
            elif step[2] == 'Redefinition':
                if step[0] in self.instance_dict:
                    source_instances = self.instance_dict[step[0]]
                    target_instances = self.instance_dict[step[1]]

                    for indx, sorc in enumerate(source_instances):
                        for jndx, targ in enumerate(target_instances):
                            sorce_base = sorc[0:-1]
                            targ_base = targ[0:-1]
                            if sorce_base == targ_base:
                                targ[-1].value = sorc[-1].value

            elif step[2] == 'Output':
                if 'Literal' in lpg.nodes[step[0]]['@type']:

                    source_instances = self.instance_dict[step[0]]
                    target_instances = self.instance_dict[step[1]]

                    for index, seq in enumerate(source_instances):
                        evaluate_and_apply_literal(seq[-1], target_instances[index][-1])

                    self.solved_nodes.append(step[0])
                    self.solved_nodes.append(step[1])

                    self.unsolved_nodes.remove(step[0])
                    self.unsolved_nodes.remove(step[1])
                elif lpg.nodes[step[0]]['@type'] == 'FeatureReferenceExpression':
                    source_instances = self.instance_dict[step[0]]
                    target_instances = self.instance_dict[step[1]]

                    for m0_obj in source_instances:
                        evaluate_and_apply_fre(
                            m0_obj[-1],
                            self.instance_dict
                        )

                    self.solved_nodes.append(step[0])
                    self.solved_nodes.append(step[1])

                    self.unsolved_nodes.remove(step[0])
                    self.unsolved_nodes.remove(step[1])

                elif lpg.nodes[step[0]]['@type'] == 'OperatorExpression':
                    if lpg.nodes[step[0]]['operator'] == 'collect':
                        source_instances = self.instance_dict[step[0]]
                        target_instances = self.instance_dict[step[1]]

                        collect_sub_expressions = []
                        collect_sub_expression_results = []
                        collect_sub_inputs = []
                        for member in lpg.nodes[step[0]]['member']:
                            if lpg.nodes[member['@id']]['@type'] in ('Expression', 'FeatureReferenceExpression'):
                                collect_sub_expressions.append(lpg.nodes[member['@id']])
                                collect_sub_expression_results.append(lpg.nodes[lpg.nodes[member['@id']]['result']['@id']])

                        for member in lpg.nodes[step[0]]['input']:
                            collect_sub_inputs.append(lpg.nodes[member['@id']])

                        for index, m0_operator_seq in enumerate(source_instances):
                            input_point = None
                            input_instances = self.instance_dict[collect_sub_inputs[0]['@id']]
                            for input_inst in input_instances:
                                if input_inst[0] == m0_operator_seq[0]:
                                    input_point = input_inst[-1]
                            path_point = None
                            input_instances = self.instance_dict[collect_sub_expression_results[1]['@id']]
                            for input_inst in input_instances:
                                if input_inst[0] == m0_operator_seq[0]:
                                    path_point = input_inst[-1]

                            #print("Calling collect with base = " + str(m0_operator_seq[0]) + ", collection input " +
                            #      str(input_point) + ", and path input " + str(path_point))

                            if path_point.value is None:
                                print("Path point value is empty! " + str(path_point))
                            else:
                                evaluate_and_apply_collect(
                                    m0_operator_seq[0],
                                    m0_operator_seq[-1],
                                    self.instance_dict,
                                    input_point,
                                    path_point,
                                    target_instances[index][-1]
                                )

                        self.solved_nodes.append(step[0])
                        self.solved_nodes.append(step[1])

                        self.unsolved_nodes.remove(step[0])
<<<<<<< HEAD
                        self.unsolved_nodes.remove(step[1])
=======
                        self.unsolved_nodes.remove(step[1])

                    elif lpg.nodes[step[0]]['operator'] == '+':
                        source_instances = self.instance_dict[step[0]]
                        target_instances = self.instance_dict[step[1]]

                        for member in lpg.nodes[step[0]]['input']:
                            collect_sub_inputs.append(lpg.nodes[member['@id']])

                        plus_inputs = []

                        for member in lpg.nodes[step[0]]['input']:
                            plus_inputs.append(lpg.nodes[member['@id']])

                        for index, m0_operator_seq in enumerate(source_instances):
                            x_point = None
                            y_point = None
                            for input_index, input in enumerate(plus_inputs):
                                input_instances = self.instance_dict[input['@id']]
                                for input_inst in input_instances:
                                    if input_inst[0] == m0_operator_seq[0]:
                                        if input_index == 0:
                                            x_point = input_inst[-1]
                                        elif input_index == 1:
                                            y_point = input_inst[-1]

                            evaluate_and_apply_plus(
                                x_point,
                                y_point,
                                target_instances[index][-1]
                            )

                elif lpg.nodes[step[0]]['@type'] == "InvocationExpression":
                    invoke_type = lpg.nodes[lpg.nodes[step[0]]['type'][0]['@id']]

                    source_instances = self.instance_dict[step[0]]
                    target_instances = self.instance_dict[step[1]]

                    if invoke_type['name'] == 'sum':
                        sum_inputs = []

                        for member in lpg.nodes[step[0]]['input']:
                            sum_inputs.append(lpg.nodes[member['@id']])

                        for index, m0_operator_seq in enumerate(source_instances):
                            input_point = None
                            input_instances = self.instance_dict[sum_inputs[0]['@id']]
                            for input_inst in input_instances:
                                if input_inst[0] == m0_operator_seq[0]:
                                    input_point = input_inst[-1]

                            evaluate_and_apply_sum(
                                input_point,
                                target_instances[index][-1]
                            )

>>>>>>> d9fd63f1
<|MERGE_RESOLUTION|>--- conflicted
+++ resolved
@@ -125,9 +125,6 @@
                         self.solved_nodes.append(step[1])
 
                         self.unsolved_nodes.remove(step[0])
-<<<<<<< HEAD
-                        self.unsolved_nodes.remove(step[1])
-=======
                         self.unsolved_nodes.remove(step[1])
 
                     elif lpg.nodes[step[0]]['operator'] == '+':
@@ -182,6 +179,4 @@
                             evaluate_and_apply_sum(
                                 input_point,
                                 target_instances[index][-1]
-                            )
-
->>>>>>> d9fd63f1
+                            )