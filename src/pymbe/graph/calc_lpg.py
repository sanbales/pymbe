--- conflicted
+++ resolved
@@ -179,9 +179,6 @@
                             evaluate_and_apply_sum(
                                 input_point,
                                 target_instances[index][-1]
-<<<<<<< HEAD
-                            )
-=======
                             )
 
     def solve_graph_with_openmdao(self, lpg):
@@ -195,6 +192,4 @@
         # Look through the calculation list and the relevant sequences, use this to build needed alternative
         # OpenMDAO problems - turn over passing of variables to OpenMDAO - ignore the Assignment / Value Binding steps
 
-
-        # Once problems are built, execute and bring results back to input / result parameter sequences as needed
->>>>>>> fad7d512
+        # Once problems are built, execute and bring results back to input / result parameter sequences as needed